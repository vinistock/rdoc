# coding: US-ASCII
# frozen_string_literal: false

#--
#   irb/ruby-lex.rb - ruby lexcal analyzer
#   	$Release Version: 0.9.5$
#   	$Revision: 17979 $
#   	$Date: 2008-07-09 10:17:05 -0700 (Wed, 09 Jul 2008) $
#   	by Keiju ISHITSUKA(keiju@ruby-lang.org)
#
#++

require "e2mmap"
require "irb/slex"
require "stringio"

##
# Ruby lexer adapted from irb.
#
# The internals are not documented because they are scary.

class RDoc::RubyLex

  ##
  # Raised upon invalid input

  class Error < RDoc::Error
  end

  # :stopdoc:

  extend Exception2MessageMapper

  def_exception(:AlreadyDefinedToken, "Already defined token(%s)")
  def_exception(:TkReading2TokenNoKey, "key nothing(key='%s')")
  def_exception(:TkSymbol2TokenNoKey, "key nothing(key='%s')")
  def_exception(:TkReading2TokenDuplicateError,
                "key duplicate(token_n='%s', key='%s')")
  def_exception(:SyntaxError, "%s")

  def_exception(:TerminateLineInput, "Terminate Line Input")

  include RDoc::RubyToken
  include IRB

  attr_accessor :continue
  attr_accessor :lex_state
  attr_reader :reader

  class << self
    attr_accessor :debug_level
  end

  def self.debug?
    @debug_level > 0
  end

  self.debug_level = 0

  # :startdoc:

  ##
  # Returns an Array of +ruby+ tokens.  See ::new for a description of
  # +options+.

  def self.tokenize ruby, options
    tokens = []

    scanner = RDoc::RubyLex.new ruby, options
    scanner.exception_on_syntax_error = true

    while token = scanner.token do
      tokens << token
    end

    tokens
  end

  ##
  # Creates a new lexer for +content+.  +options+ is an RDoc::Options, only
  # +tab_width is used.

  def initialize(content, options)
    lex_init

    if /\t/ =~ content then
      tab_width = options.tab_width
      content = content.split(/\n/).map do |line|
        1 while line.gsub!(/\t+/) {
          ' ' * (tab_width*$&.length - $`.length % tab_width)
        }  && $~
        line
      end.join("\n")
    end

    content << "\n" unless content[-1, 1] == "\n"

    set_input StringIO.new content

    @base_char_no = 0
    @char_no = 0
    @exp_line_no = @line_no = 1
    @here_readed = []
    @readed = []
    @current_readed = @readed
    @rests = []
    @seek = 0

    @indent = 0
    @indent_stack = []
    @lex_state = :EXPR_BEG
    @space_seen = false

    @continue = false
    @line = ""

    @skip_space = false
    @readed_auto_clean_up = false
    @exception_on_syntax_error = true

    @prompt = nil
    @prev_seek = nil
    @ltype = nil
  end

  # :stopdoc:

  def inspect # :nodoc:
    "#<%s:0x%x pos %d lex_state %p space_seen %p>" % [
      self.class, object_id,
      @io.pos, @lex_state, @space_seen,
    ]
  end

  attr_accessor :skip_space
  attr_accessor :readed_auto_clean_up
  attr_accessor :exception_on_syntax_error

  attr_reader :seek
  attr_reader :char_no
  attr_reader :line_no
  attr_reader :indent

  # io functions
  def set_input(io, p = nil, &block)
    @io = io
    if p.respond_to?(:call)
      @input = p
    elsif block_given?
      @input = block
    else
      @input = Proc.new{@io.gets}
    end
  end

  def get_readed
    if idx = @readed.rindex("\n")
      @base_char_no = @readed.size - (idx + 1)
    else
      @base_char_no += @readed.size
    end

    readed = @readed.join("")
    @readed.clear
    readed
  end

  def getc
    while @rests.empty?
      #      return nil unless buf_input
      @rests.push nil unless buf_input
    end
    c = @rests.shift
    @current_readed.push c
    @seek += 1
    if c == "\n".freeze
      @line_no += 1
      @char_no = 0
    else
      @char_no += 1
    end

    c
  end

  def gets
    l = ""
    while c = getc
      l.concat(c)
      break if c == "\n"
    end
    return nil if l == "" and c.nil?
    l
  end

  def eof?
    @io.eof?
  end

  def getc_of_rests
    if @rests.empty?
      nil
    else
      getc
    end
  end

  def ungetc(c = nil)
    if @here_readed.empty?
      c2 = @readed.pop
    else
      c2 = @here_readed.pop
    end
    c = c2 unless c
    @rests.unshift c #c =
    @seek -= 1
    if c == "\n"
      @line_no -= 1
      if idx = @readed.rindex("\n")
        @char_no = idx + 1
      else
        @char_no = @base_char_no + @readed.size
      end
    else
      @char_no -= 1
    end
  end

  def peek_equal?(str)
    chrs = str.split(//)
    until @rests.size >= chrs.size
      return false unless buf_input
    end
    @rests[0, chrs.size] == chrs
  end

  def peek_match?(regexp)
    while @rests.empty?
      return false unless buf_input
    end
    regexp =~ @rests.join("")
  end

  def peek(i = 0)
    while @rests.size <= i
      return nil unless buf_input
    end
    @rests[i]
  end

  def buf_input
    prompt
    line = @input.call
    return nil unless line
    @rests.concat line.split(//)
    true
  end
  private :buf_input

  def set_prompt(p = nil, &block)
    p = block if block_given?
    if p.respond_to?(:call)
      @prompt = p
    else
      @prompt = Proc.new{print p}
    end
  end

  def prompt
    if @prompt
      @prompt.call(@ltype, @indent, @continue, @line_no)
    end
  end

  def initialize_input
    @ltype = nil
    @quoted = nil
    @indent = 0
    @indent_stack = []
    @lex_state = :EXPR_BEG
    @space_seen = false
    @current_readed = @readed

    @continue = false
    prompt

    @line = ""
    @exp_line_no = @line_no
  end

  def each_top_level_statement
    initialize_input
    catch(:TERM_INPUT) do
      loop do
        begin
          @continue = false
          prompt
          unless l = lex
            throw :TERM_INPUT if @line == ''
          else
            #p l
            @line.concat l
            if @ltype or @continue or @indent > 0
              next
            end
          end
          if @line != "\n"
            yield @line, @exp_line_no
          end
          break unless l
          @line = ''
          @exp_line_no = @line_no

          @indent = 0
          @indent_stack = []
          prompt
        rescue TerminateLineInput
          initialize_input
          prompt
          get_readed
        end
      end
    end
  end

  def lex
    until (((tk = token).kind_of?(TkNL) || tk.kind_of?(TkEND_OF_SCRIPT)) &&
           !@continue or
      tk.nil?)
      #p tk
      #p @lex_state
      #p self
    end
    line = get_readed
    #      print self.inspect
    if line == "" and tk.kind_of?(TkEND_OF_SCRIPT) || tk.nil?
      nil
    else
      line
    end
  end

  def token
    #      require "tracer"
    #      Tracer.on
    @prev_seek = @seek
    @prev_line_no = @line_no
    @prev_char_no = @char_no
    begin
      begin
        tk = @OP.match(self)
        @space_seen = tk.kind_of?(TkSPACE)
      rescue SyntaxError => e
        raise Error, "syntax error: #{e.message}" if
          @exception_on_syntax_error

        tk = TkError.new(@seek, @line_no, @char_no)
      end
    end while @skip_space and tk.kind_of?(TkSPACE)

    if @readed_auto_clean_up
      get_readed
    end

    if TkSYMBEG === tk then
      tk1 = token
      set_token_position tk.seek, tk.line_no, tk.char_no

      case tk1
      when TkId, TkOp, TkSTRING, TkDSTRING, TkSTAR, TkAMPER then
        if tk1.respond_to?(:name) then
          tk = Token(TkSYMBOL, ":" + tk1.name)
        else
          tk = Token(TkSYMBOL, ":" + tk1.text)
        end
      else
        tk = tk1
      end
    end
    #      Tracer.off
    tk
  end

  ENINDENT_CLAUSE = [
    "case", "class", "def", "do", "for", "if",
    "module", "unless", "until", "while", "begin" #, "when"
  ]

  DEINDENT_CLAUSE = ["end" #, "when"
  ]

  PERCENT_LTYPE = {
    "q" => "\'",
    "Q" => "\"",
    "x" => "\`",
    "r" => "/",
    "w" => "]",
    "W" => "]",
    "s" => ":",
    "i" => "]",
    "I" => "]"
  }

  PERCENT_PAREN = {
    "{" => "}",
    "[" => "]",
    "<" => ">",
    "(" => ")"
  }

  PERCENT_PAREN_REV = PERCENT_PAREN.invert

  Ltype2Token = {
    "\'" => TkSTRING,
    "\"" => TkSTRING,
    "\`" => TkXSTRING,
    "/" => TkREGEXP,
    "]" => TkDSTRING,
    ":" => TkSYMBOL
  }
  DLtype2Token = {
    "\"" => TkDSTRING,
    "\`" => TkDXSTRING,
    "/" => TkDREGEXP,
  }

  def lex_init()
    @OP = IRB::SLex.new
    @OP.def_rules("\0", "\004", "\032") do |op, io|
      Token(TkEND_OF_SCRIPT, '')
    end

    @OP.def_rules(" ", "\t", "\f", "\r", "\13") do |op, io|
      @space_seen = true
      str = op
      while (ch = getc) =~ /[ \t\f\r\13]/ do
        str << ch
      end
      ungetc
      Token TkSPACE, str
    end

    @OP.def_rule("#") do |op, io|
      identify_comment
    end

    @OP.def_rule("=begin",
                 proc{|op, io| @prev_char_no == 0 && peek(0) =~ /\s/}) do
      |op, io|
      @ltype = "="
      res = ''
      nil until getc == "\n"

      until ( peek_equal?("=end") && peek(4) =~ /\s/ ) do
        (ch = getc)
        res << ch
      end

      gets # consume =end

      @ltype = nil
      Token(TkRD_COMMENT, res)
    end

    @OP.def_rule("\n") do |op, io|
      print "\\n\n" if RDoc::RubyLex.debug?
      case @lex_state
      when :EXPR_BEG, :EXPR_FNAME, :EXPR_DOT
        @continue = true
      else
        @continue = false
        @lex_state = :EXPR_BEG
        until (@indent_stack.empty? ||
               [TkLPAREN, TkLBRACK, TkLBRACE,
                 TkfLPAREN, TkfLBRACK, TkfLBRACE].include?(@indent_stack.last))
          @indent_stack.pop
        end
      end
      @current_readed = @readed
      @here_readed.clear
      Token(TkNL)
    end

    @OP.def_rules("=") do
      |op, io|
      case @lex_state
      when :EXPR_FNAME, :EXPR_DOT
        @lex_state = :EXPR_ARG
      else
        @lex_state = :EXPR_BEG
      end
      Token(op)
    end

    @OP.def_rules("*", "**",
                  "==", "===",
                  "=~", "<=>",
                  "<", "<=",
                  ">", ">=", ">>", "=>") do
      |op, io|
      case @lex_state
      when :EXPR_FNAME, :EXPR_DOT
        tk = Token(TkId, op)
        @lex_state = :EXPR_ARG
      else
        tk = Token(op)
        @lex_state = :EXPR_BEG
      end
      tk
    end

    @OP.def_rules("!", "!=", "!~") do
      |op, io|
      case @lex_state
      when :EXPR_FNAME, :EXPR_DOT
        @lex_state = :EXPR_ARG
        Token(TkId, op)
      else
        @lex_state = :EXPR_BEG
        Token(op)
      end
    end

    @OP.def_rules("<<") do
      |op, io|
      tk = nil
      if @lex_state != :EXPR_END && @lex_state != :EXPR_CLASS &&
         (@lex_state != :EXPR_ARG || @space_seen)
        c = peek(0)
        if /\S/ =~ c && (/["'`]/ =~ c || /\w/ =~ c || c == "-")
          tk = identify_here_document
        end
      end
      unless tk
        case @lex_state
        when :EXPR_FNAME, :EXPR_DOT
          tk = Token(TkId, op)
          @lex_state = :EXPR_ARG
        else
          tk = Token(op)
          @lex_state = :EXPR_BEG
        end
      end
      tk
    end

    @OP.def_rules("'", '"') do
      |op, io|
      identify_string(op)
    end

    @OP.def_rules("`") do
      |op, io|
      if :EXPR_FNAME == @lex_state or :EXPR_DOT == @lex_state
        @lex_state = :EXPR_ARG
        Token(TkId, op)
      else
        identify_string(op)
      end
    end

    @OP.def_rules('?') do
      |op, io|
      if @lex_state == :EXPR_END
        @lex_state = :EXPR_BEG
        Token(TkQUESTION)
      else
        ch = getc
        if @lex_state == :EXPR_ARG && ch =~ /\s/
          ungetc
          @lex_state = :EXPR_BEG;
          Token(TkQUESTION)
        else
          @lex_state = :EXPR_END
          Token(TkCHAR, "?#{ch}")
        end
      end
    end

    @OP.def_rules("&&", "||") do
      |op, io|
      @lex_state = :EXPR_BEG
      Token(op)
    end

    @OP.def_rules("&", "|") do
      |op, io|
      case @lex_state
      when :EXPR_FNAME, :EXPR_DOT
        tk = Token(TkId, op)
        @lex_state = :EXPR_ARG
      else
        tk = Token(op)
        @lex_state = :EXPR_BEG
      end
      tk
    end

    @OP.def_rules("+=", "-=", "*=", "**=",
                  "&=", "|=", "^=", "<<=", ">>=", "||=", "&&=") do
      |op, io|
      @lex_state = :EXPR_BEG
      op =~ /^(.*)=$/
      Token(TkOPASGN, $1)
    end

    @OP.def_rule("+@", proc{|op, io| @lex_state == :EXPR_FNAME}) do
      |op, io|
      @lex_state = :EXPR_ARG
      Token(TkId, op)
    end

    @OP.def_rule("-@", proc{|op, io| @lex_state == :EXPR_FNAME}) do
      |op, io|
      @lex_state = :EXPR_ARG
      Token(TkId, op)
    end

    @OP.def_rules("+", "-") do
      |op, io|
      catch(:RET) do
        if :EXPR_FNAME == @lex_state or :EXPR_DOT == @lex_state
          tk = Token(TkId, op)
          @lex_state = :EXPR_ARG
        elsif @lex_state == :EXPR_ARG
          if @space_seen and peek(0) =~ /[0-9]/
            throw :RET, identify_number(op)
          else
            @lex_state = :EXPR_BEG
          end
        elsif @lex_state != :EXPR_END and peek(0) =~ /[0-9]/
          throw :RET, identify_number(op)
        else
          @lex_state = :EXPR_BEG
        end
        tk = Token(op) unless tk
        tk
      end
    end

    @OP.def_rule(".") do
      |op, io|
      @lex_state = :EXPR_BEG
      if peek(0) =~ /[0-9]/
        ungetc
        identify_number
      else
        # for "obj.if" etc.
        @lex_state = :EXPR_DOT
        Token(TkDOT)
      end
    end

    @OP.def_rules("..", "...") do
      |op, io|
      @lex_state = :EXPR_BEG
      Token(op)
    end

    lex_int2
  end

  def lex_int2
    @OP.def_rules("]", "}", ")") do
      |op, io|
      @lex_state = :EXPR_END
      @indent -= 1
      @indent_stack.pop
      Token(op)
    end

    @OP.def_rule(":") do
      |op, io|
      if @lex_state == :EXPR_END || peek(0) =~ /\s/
        @lex_state = :EXPR_BEG
        Token(TkCOLON)
      else
        @lex_state = :EXPR_FNAME;
        Token(TkSYMBEG)
      end
    end

    @OP.def_rule("::") do
      |op, io|
      #      p @lex_state.id2name, @space_seen
      if @lex_state == :EXPR_BEG or @lex_state == :EXPR_ARG && @space_seen
        @lex_state = :EXPR_BEG
        Token(TkCOLON3)
      else
        @lex_state = :EXPR_DOT
        Token(TkCOLON2)
      end
    end

    @OP.def_rule("/") do
      |op, io|
      if :EXPR_FNAME == @lex_state or :EXPR_DOT == @lex_state
        @lex_state = :EXPR_ARG
        Token(TkId, op)
      elsif @lex_state == :EXPR_BEG || @lex_state == :EXPR_MID
        identify_string(op)
      elsif peek(0) == '='
        getc
        @lex_state = :EXPR_BEG
        Token(TkOPASGN, "/") #/)
      elsif @lex_state == :EXPR_ARG and @space_seen and peek(0) !~ /\s/
        identify_string(op)
      else
        @lex_state = :EXPR_BEG
        Token("/") #/)
      end
    end

    @OP.def_rules("^") do
      |op, io|
      case @lex_state
      when :EXPR_FNAME, :EXPR_DOT
        tk = Token(TkId, op)
        @lex_state = :EXPR_ARG
      else
        tk = Token(op)
        @lex_state = :EXPR_BEG
      end
      tk
    end

    #       @OP.def_rules("^=") do
    # 	@lex_state = :EXPR_BEG
    # 	Token(OP_ASGN, :^)
    #       end

    @OP.def_rules(",") do
      |op, io|
      @lex_state = :EXPR_BEG
      Token(op)
    end

    @OP.def_rules(";") do
      |op, io|
      @lex_state = :EXPR_BEG
      until (@indent_stack.empty? ||
             [TkLPAREN, TkLBRACK, TkLBRACE,
               TkfLPAREN, TkfLBRACK, TkfLBRACE].include?(@indent_stack.last))
        @indent_stack.pop
      end
      Token(op)
    end

    @OP.def_rule("~") do
      |op, io|
      case @lex_state
      when :EXPR_FNAME, :EXPR_DOT
        @lex_state = :EXPR_ARG
        Token(TkId, op)
      else
        @lex_state = :EXPR_BEG
        Token(op)
      end
    end

    @OP.def_rule("~@", proc{|op, io| @lex_state == :EXPR_FNAME}) do
      |op, io|
      @lex_state = :EXPR_BEG
      Token("~")
    end

    @OP.def_rule("(") do
      |op, io|
      @indent += 1
      if @lex_state == :EXPR_BEG || @lex_state == :EXPR_MID
        @lex_state = :EXPR_BEG
        tk_c = TkfLPAREN
      else
        @lex_state = :EXPR_BEG
        tk_c = TkLPAREN
      end
      @indent_stack.push tk_c
      Token tk_c
    end

    @OP.def_rule("[]", proc{|op, io| @lex_state == :EXPR_FNAME}) do
      |op, io|
      @lex_state = :EXPR_ARG
      Token(TkId, op)
    end

    @OP.def_rule("[]=", proc{|op, io| @lex_state == :EXPR_FNAME}) do
      |op, io|
      @lex_state = :EXPR_ARG
      Token(TkId, op)
    end

    @OP.def_rule("[") do
      |op, io|
      text = nil
      @indent += 1
      if @lex_state == :EXPR_FNAME
        tk_c = TkfLBRACK
      else
        if @lex_state == :EXPR_BEG || @lex_state == :EXPR_MID
          tk_c = TkLBRACK
        elsif @lex_state == :EXPR_ARG && @space_seen
          tk_c = TkLBRACK
        elsif @lex_state == :EXPR_DOT
          if peek(0) == "]"
            tk_c = TkIDENTIFIER
            getc
            if peek(0) == "="
              text = "[]="
            else
              text = "[]"
            end
          else
            tk_c = TkOp
          end
        else
          tk_c = TkfLBRACK
        end
        @lex_state = :EXPR_BEG
      end
      @indent_stack.push tk_c
      Token(tk_c, text)
    end

    @OP.def_rule("{") do
      |op, io|
      @indent += 1
      if @lex_state != :EXPR_END && @lex_state != :EXPR_ARG
        tk_c = TkLBRACE
      else
        tk_c = TkfLBRACE
      end
      @lex_state = :EXPR_BEG
      @indent_stack.push tk_c
      Token(tk_c)
    end

    @OP.def_rule('\\') do
      |op, io|
      if getc == "\n"
        @space_seen = true
        @continue = true
        Token(TkSPACE)
      else
        ungetc
        Token("\\")
      end
    end

    @OP.def_rule('%') do
      |op, io|
      if :EXPR_FNAME == @lex_state or :EXPR_DOT == @lex_state
        @lex_state = :EXPR_ARG
        Token(TkId, op)
      elsif @lex_state == :EXPR_BEG || @lex_state == :EXPR_MID
        identify_quotation
      elsif peek(0) == '='
        getc
        Token(TkOPASGN, :%)
      elsif @lex_state == :EXPR_ARG and @space_seen and peek(0) !~ /\s/
        identify_quotation
      else
        @lex_state = :EXPR_BEG
        Token("%") #))
      end
    end

    @OP.def_rule('$') do
      |op, io|
      identify_gvar
    end

    @OP.def_rule('@') do
      |op, io|
      if peek(0) =~ /[\w@]/
        ungetc
        identify_identifier
      else
        Token("@")
      end
    end

    #       @OP.def_rule("def", proc{|op, io| /\s/ =~ io.peek(0)}) do
    # 	|op, io|
    # 	@indent += 1
    # 	@lex_state = :EXPR_FNAME
    # #	@lex_state = :EXPR_END
    # #	until @rests[0] == "\n" or @rests[0] == ";"
    # #	  rests.shift
    # #	end
    #       end

    @OP.def_rule("_") do
      if peek_match?(/_END__/) and @lex_state == :EXPR_BEG then
        6.times { getc }
        Token(TkEND_OF_SCRIPT, '__END__')
      else
        ungetc
        identify_identifier
      end
    end

    @OP.def_rule("") do
      |op, io|
      printf "MATCH: start %s: %s\n", op, io.inspect if RDoc::RubyLex.debug?
      if peek(0) =~ /[0-9]/
        t = identify_number
      else
        t = identify_identifier
      end
      printf "MATCH: end %s: %s\n", op, io.inspect if RDoc::RubyLex.debug?
      t
    end

    p @OP if RDoc::RubyLex.debug?
  end

  def identify_gvar
    @lex_state = :EXPR_END

    case ch = getc
    when /[~_*$?!@\/\\;,=:<>".]/   #"
      Token(TkGVAR, "$" + ch)
    when "-"
      Token(TkGVAR, "$-" + getc)
    when "&", "`", "'", "+"
      Token(TkBACK_REF, "$"+ch)
    when /[1-9]/
      ref = ch
      while (ch = getc) =~ /[0-9]/ do ref << ch end
      ungetc
      Token(TkNTH_REF, "$#{ref}")
    when /\w/
      ungetc
      ungetc
      identify_identifier
    else
      ungetc
      Token("$")
    end
  end

  IDENT_RE = eval '/[\w\u{0080}-\u{FFFFF}]/u'

  def identify_identifier
    token = ""
    if peek(0) =~ /[$@]/
      token.concat(c = getc)
      if c == "@" and peek(0) == "@"
        token.concat getc
      end
    end

    while (ch = getc) =~ IDENT_RE do
      print " :#{ch}: " if RDoc::RubyLex.debug?
      token.concat ch
    end

    ungetc

    if (ch == "!" || ch == "?") && token[0,1] =~ /\w/ && peek(0) != "="
      token.concat getc
    end

    # almost fix token

    case token
    when /^\$/
      return Token(TkGVAR, token)
    when /^\@\@/
      @lex_state = :EXPR_END
      # p Token(TkCVAR, token)
      return Token(TkCVAR, token)
    when /^\@/
      @lex_state = :EXPR_END
      return Token(TkIVAR, token)
    end

    if @lex_state != :EXPR_DOT
      print token, "\n" if RDoc::RubyLex.debug?

      token_c, *trans = TkReading2Token[token]
      if token_c
        # reserved word?

        if (@lex_state != :EXPR_BEG &&
            @lex_state != :EXPR_FNAME &&
            trans[1])
          # modifiers
          token_c = TkSymbol2Token[trans[1]]
          @lex_state = trans[0]
        else
          if @lex_state != :EXPR_FNAME
            if ENINDENT_CLAUSE.include?(token)
              valid = peek(0) != ':'

              # check for ``class = val'' etc.
              case token
              when "class"
                valid = false unless peek_match?(/^\s*(<<|\w|::)/)
              when "def"
                valid = false if peek_match?(/^\s*(([+-\/*&\|^]|<<|>>|\|\||\&\&)=|\&\&|\|\|)/)
              when "do"
                valid = false if peek_match?(/^\s*([+-\/*]?=|\*|<|>|\&)/)
              when *ENINDENT_CLAUSE
                valid = false if peek_match?(/^\s*([+-\/*]?=|\*|<|>|\&|\|)/)
              else
                # no nothing
              end if valid

              if valid
                if token == "do"
                  if ![TkFOR, TkWHILE, TkUNTIL].include?(@indent_stack.last)
                    @indent += 1
                    @indent_stack.push token_c
                  end
                else
                  @indent += 1
                  @indent_stack.push token_c
                end
              else
                if peek(0) == ':' and !peek_match?(/^::/)
                  token.concat getc
                  token_c = TkSYMBOL
                else
                  token_c = TkIDENTIFIER
                end
              end

            elsif DEINDENT_CLAUSE.include?(token)
              @indent -= 1
              @indent_stack.pop
            end
            @lex_state = trans[0]
          else
            @lex_state = :EXPR_END
          end
        end
        return Token(token_c, token)
      end
    end

    if @lex_state == :EXPR_FNAME
      @lex_state = :EXPR_END
      if peek(0) == '='
        token.concat getc
      end
    elsif @lex_state == :EXPR_BEG || @lex_state == :EXPR_DOT ||
          @lex_state == :EXPR_ARG
      @lex_state = :EXPR_ARG
    else
      @lex_state = :EXPR_END
    end

    if token[0, 1] =~ /[A-Z]/
      return Token(TkCONSTANT, token)
    elsif token[token.size - 1, 1] =~ /[!?]/
      return Token(TkFID, token)
    else
      if peek(0) == ':' and !peek_match?(/^::/)
        token.concat getc
        return Token(TkSYMBOL, token)
      else
        return Token(TkIDENTIFIER, token)
      end
    end
  end

  def identify_here_document
    ch = getc
    #    if lt = PERCENT_LTYPE[ch]
    if ch == "-"
      ch = getc
      indent = true
    end
    if /['"`]/ =~ ch
      user_quote = lt = ch
      quoted = ""
      while (c = getc) && c != lt
        quoted.concat c
      end
    else
      user_quote = nil
      lt = '"'
      quoted = ch.dup
      while (c = getc) && c =~ /\w/
        quoted.concat c
      end
      ungetc
    end

    ltback, @ltype = @ltype, lt
    reserve = []
    while ch = getc
      reserve.push ch
      if ch == "\\"
        reserve.push ch = getc
      elsif ch == "\n"
        break
      end
    end

    output_heredoc = reserve.join =~ /\A\r?\n\z/

    if output_heredoc then
      doc = '<<'
      doc << '-' if indent
      doc << "#{user_quote}#{quoted}#{user_quote}\n"
    else
      doc = '"'
    end

    @current_readed = @readed
    while l = gets
      l = l.sub(/(:?\r)?\n\z/, "\n")
      if (indent ? l.strip : l.chomp) == quoted
        break
      end
      doc << l
    end

    if output_heredoc then
      raise Error, "Missing terminating #{quoted} for string" unless l

      doc << l.chomp
    else
      doc << '"'
    end

    @current_readed = @here_readed
    @here_readed.concat reserve
    while ch = reserve.pop
      ungetc ch
    end

    token_class = output_heredoc ? RDoc::RubyLex::TkHEREDOC : Ltype2Token[lt]
    @ltype = ltback
    @lex_state = :EXPR_END
    Token(token_class, doc)
  end

  def identify_quotation
    type = ch = getc
    if lt = PERCENT_LTYPE[type]
      ch = getc
    elsif type =~ /\W/
      type = nil
      lt = "\""
    else
      return Token(TkMOD, '%')
    end
    #     if ch !~ /\W/
    #       ungetc
    #       next
    #     end
    #@ltype = lt
    @quoted = ch unless @quoted = PERCENT_PAREN[ch]
    identify_string(lt, @quoted, type)
  end

  def identify_number(op = "")
    @lex_state = :EXPR_END

    num = op

    if peek(0) == "0" && peek(1) !~ /[.eE]/
      num << getc

      case peek(0)
      when /[xX]/
        ch = getc
        match = /[0-9a-fA-F_]/
      when /[bB]/
        ch = getc
        match = /[01_]/
      when /[oO]/
        ch = getc
        match = /[0-7_]/
      when /[dD]/
        ch = getc
        match = /[0-9_]/
      when /[0-7]/
        match = /[0-7_]/
      when /[89]/
        raise Error, "Illegal octal digit"
      else
        return Token(TkINTEGER, num)
      end

      num << ch if ch

      len0 = true
      non_digit = false
      while ch = getc
        num << ch
        if match =~ ch
          if ch == "_"
            if non_digit
              raise Error, "trailing `#{ch}' in number"
            else
              non_digit = ch
            end
          else
            non_digit = false
            len0 = false
          end
        else
          ungetc
          num[-1, 1] = ''
          if len0
            raise Error, "numeric literal without digits"
          end
          if non_digit
            raise Error, "trailing `#{non_digit}' in number"
          end
          break
        end
      end
      return Token(TkINTEGER, num)
    end

    type = TkINTEGER
    allow_point = true
    allow_e = true
    allow_ri = true
    non_digit = false
    while ch = getc
      num << ch
      case ch
      when /[0-9]/
        non_digit = false
      when "_"
        non_digit = ch
      when allow_point && "."
        if non_digit
          raise Error, "trailing `#{non_digit}' in number"
        end
        type = TkFLOAT
        if peek(0) !~ /[0-9]/
          type = TkINTEGER
          ungetc
          num[-1, 1] = ''
          break
        end
        allow_point = false
      when allow_e && "e", allow_e && "E"
        if non_digit
          raise Error, "trailing `#{non_digit}' in number"
        end
        type = TkFLOAT
        if peek(0) =~ /[+-]/
          num << getc
        end
        allow_e = false
        allow_ri = false
        allow_point = false
        non_digit = ch
      when allow_ri && "r"
        if non_digit
          raise Error, "trailing `#{non_digit}' in number"
        end
        type = TkRATIONAL
        if peek(0) == 'i'
          type = TkIMAGINARY
          num << getc
        end
        break
      when allow_ri && "i"
        if non_digit && non_digit != "r"
          raise Error, "trailing `#{non_digit}' in number"
        end
        type = TkIMAGINARY
        break
      else
        if non_digit
          raise Error, "trailing `#{non_digit}' in number"
        end
        ungetc
        num[-1, 1] = ''
        break
      end
    end

    Token(type, num)
  end

  def identify_string(ltype, quoted = ltype, type = nil)
    close = PERCENT_PAREN.values.include?(quoted)
    @ltype = ltype
    @quoted = quoted

    str = if ltype == quoted and %w[" ' /].include? ltype then
            ltype.dup
          else
            "%#{type or PERCENT_LTYPE.key ltype}#{PERCENT_PAREN_REV[quoted]||quoted}"
          end

    subtype = nil
    begin
      nest = 0

      while ch = getc
        str << ch

        if @quoted == ch and nest <= 0
          break
        elsif @ltype != "'" && @ltype != "]" && @ltype != ":" and ch == "#"
          ch = getc
          if ch == "{" then
            subtype = true
            str << ch << skip_inner_expression
            next
          else
            ungetc
          end
        elsif ch == '\\'
          case @ltype
          when "'" then
            case ch = getc
<<<<<<< HEAD
            when "'", '\\' then
=======
            when "\n", "'"
            when @ltype
>>>>>>> daf48675
              str << ch
            else
              str << '\\'
              str << ch
            end
          else
            str << read_escape
          end
        end

        if close then
          if PERCENT_PAREN[ch] == @quoted
            nest += 1
          elsif ch == @quoted
            nest -= 1
          end
        end
      end

      if @ltype == "/"
        while peek(0) =~ /i|m|x|o|e|s|u|n/
          str << getc
        end
      end

      if subtype
        Token(DLtype2Token[ltype], str)
      else
        Token(Ltype2Token[ltype], str)
      end
    ensure
      @ltype = nil
      @quoted = nil
      @lex_state = :EXPR_END
    end
  end

  def skip_inner_expression
    res = ""
    nest = 0
    while ch = getc
      res << ch
      if ch == '}'
        break if nest.zero?
        nest -= 1
      elsif ch == '{'
        nest += 1
      end
    end
    res
  end

  def identify_comment
    @ltype = "#"

    comment = '#'

    while ch = getc
      # if ch == "\\" #"
      #   read_escape
      # end
      if ch == "\n"
        @ltype = nil
        ungetc
        break
      end

      comment << ch
    end

    return Token(TkCOMMENT, comment)
  end

  def read_escape
    escape = ''
    ch = getc

    case ch
    when "\n", "\r", "\f"
      escape << ch
    when "\\", "n", "t", "r", "f", "v", "a", "e", "b", "s" #"
      escape << ch
    when /[0-7]/
      ungetc ch
      3.times do
        ch = getc
        case ch
        when /[0-7]/
          escape << ch
        when nil
          break
        else
          ungetc
          break
        end
      end

    when "x"
      escape << ch

      2.times do
        ch = getc
        case ch
        when /[0-9a-fA-F]/
          escape << ch
        when nil
          break
        else
          ungetc
          break
        end
      end

    when "M"
      escape << ch

      ch = getc
      if ch != '-'
        ungetc
      else
        escape << ch

        ch = getc
        if ch == "\\" #"
          ungetc
          escape << read_escape
        else
          escape << ch
        end
      end

    when "C", "c" #, "^"
      escape << ch

      if ch == "C"
        ch = getc

        if ch == "-"
          escape << ch
          ch = getc
          escape << ch

          escape << read_escape if ch == "\\"
        else
          ungetc
        end
      elsif (ch = getc) == "\\" #"
        escape << ch << read_escape
      end
    else
      escape << ch

      # other characters
    end

    escape
  end

  # :startdoc:

end

#RDoc::RubyLex.debug_level = 1<|MERGE_RESOLUTION|>--- conflicted
+++ resolved
@@ -1317,12 +1317,7 @@
           case @ltype
           when "'" then
             case ch = getc
-<<<<<<< HEAD
             when "'", '\\' then
-=======
-            when "\n", "'"
-            when @ltype
->>>>>>> daf48675
               str << ch
             else
               str << '\\'
