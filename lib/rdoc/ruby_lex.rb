--- conflicted
+++ resolved
@@ -113,11 +113,8 @@
     @indent_stack = []
     @lex_state = :EXPR_BEG
     @space_seen = false
-<<<<<<< HEAD
     @escaped_nl = false
-=======
     @first_in_method_statement = false
->>>>>>> 17ae77a1
     @after_question = false
 
     @continue = false
