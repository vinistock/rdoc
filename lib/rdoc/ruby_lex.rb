# coding: US-ASCII
# frozen_string_literal: false

#--
#   irb/ruby-lex.rb - ruby lexcal analyzer
#   	$Release Version: 0.9.5$
#   	$Revision: 17979 $
#   	$Date: 2008-07-09 10:17:05 -0700 (Wed, 09 Jul 2008) $
#   	by Keiju ISHITSUKA(keiju@ruby-lang.org)
#
#++

require "e2mmap"
require "irb/slex"
require "stringio"

##
# Ruby lexer adapted from irb.
#
# The internals are not documented because they are scary.

class RDoc::RubyLex

  ##
  # Raised upon invalid input

  class Error < RDoc::Error
  end

  # :stopdoc:

  extend Exception2MessageMapper

  def_exception(:AlreadyDefinedToken, "Already defined token(%s)")
  def_exception(:TkReading2TokenNoKey, "key nothing(key='%s')")
  def_exception(:TkSymbol2TokenNoKey, "key nothing(key='%s')")
  def_exception(:TkReading2TokenDuplicateError,
                "key duplicate(token_n='%s', key='%s')")
  def_exception(:SyntaxError, "%s")

  def_exception(:TerminateLineInput, "Terminate Line Input")

  include RDoc::RubyToken
  include IRB

  attr_accessor :continue
  attr_accessor :lex_state
  attr_accessor :first_in_method_statement
  attr_reader :reader

  class << self
    attr_accessor :debug_level
  end

  def self.debug?
    @debug_level > 0
  end

  self.debug_level = 0

  # :startdoc:

  ##
  # Returns an Array of +ruby+ tokens.  See ::new for a description of
  # +options+.

  def self.tokenize ruby, options
    tokens = []

    scanner = RDoc::RubyLex.new ruby, options
    scanner.exception_on_syntax_error = true

    while token = scanner.token do
      tokens << token
    end

    tokens
  end

  ##
  # Creates a new lexer for +content+.  +options+ is an RDoc::Options, only
  # +tab_width is used.

  def initialize(content, options)
    lex_init

    if /\t/ =~ content then
      tab_width = options.tab_width
      content = content.split(/\n/).map do |line|
        1 while line.gsub!(/\t+/) {
          ' ' * (tab_width*$&.length - $`.length % tab_width)
        }  && $~
        line
      end.join("\n")
    end

    content << "\n" unless content[-1, 1] == "\n"

    set_input StringIO.new content

    @base_char_no = 0
    @char_no = 0
    @exp_line_no = @line_no = 1
    @here_readed = []
    @readed = []
    @current_readed = @readed
    @rests = []
    @seek = 0

    @heredoc_queue = []

    @indent = 0
    @indent_stack = []
    @lex_state = :EXPR_BEG
    @space_seen = false
<<<<<<< HEAD
    @first_in_method_statement = false
=======
    @after_question = false
>>>>>>> 131d9478

    @continue = false
    @line = ""

    @skip_space = false
    @readed_auto_clean_up = false
    @exception_on_syntax_error = true

    @prompt = nil
    @prev_seek = nil
    @ltype = nil
  end

  # :stopdoc:

  def inspect # :nodoc:
    "#<%s:0x%x pos %d lex_state %p space_seen %p>" % [
      self.class, object_id,
      @io.pos, @lex_state, @space_seen,
    ]
  end

  attr_accessor :skip_space
  attr_accessor :readed_auto_clean_up
  attr_accessor :exception_on_syntax_error

  attr_reader :seek
  attr_reader :char_no
  attr_reader :line_no
  attr_reader :indent

  # io functions
  def set_input(io, p = nil, &block)
    @io = io
    if p.respond_to?(:call)
      @input = p
    elsif block_given?
      @input = block
    else
      @input = Proc.new{@io.gets}
    end
  end

  def get_readed
    if idx = @readed.rindex("\n")
      @base_char_no = @readed.size - (idx + 1)
    else
      @base_char_no += @readed.size
    end

    readed = @readed.join("")
    @readed.clear
    readed
  end

  def getc
    while @rests.empty?
      #      return nil unless buf_input
      @rests.push nil unless buf_input
    end
    c = @rests.shift
    @current_readed.push c
    @seek += 1
    if c == "\n".freeze
      @line_no += 1
      @char_no = 0
    else
      @char_no += 1
    end

    c
  end

  def gets
    l = ""
    while c = getc
      l.concat(c)
      break if c == "\n"
    end
    return nil if l == "" and c.nil?
    l
  end

  def eof?
    @io.eof?
  end

  def getc_of_rests
    if @rests.empty?
      nil
    else
      getc
    end
  end

  def ungetc(c = nil)
    if @here_readed.empty?
      c2 = @readed.pop
    else
      c2 = @here_readed.pop
    end
    c = c2 unless c
    @rests.unshift c #c =
    @seek -= 1
    if c == "\n"
      @line_no -= 1
      if idx = @readed.rindex("\n")
        @char_no = idx + 1
      else
        @char_no = @base_char_no + @readed.size
      end
    else
      @char_no -= 1
    end
  end

  def peek_equal?(str)
    chrs = str.split(//)
    until @rests.size >= chrs.size
      return false unless buf_input
    end
    @rests[0, chrs.size] == chrs
  end

  def peek_match?(regexp)
    while @rests.empty?
      return false unless buf_input
    end
    regexp =~ @rests.join("")
  end

  def peek(i = 0)
    while @rests.size <= i
      return nil unless buf_input
    end
    @rests[i]
  end

  def buf_input
    prompt
    line = @input.call
    return nil unless line
    @rests.concat line.split(//)
    true
  end
  private :buf_input

  def set_prompt(p = nil, &block)
    p = block if block_given?
    if p.respond_to?(:call)
      @prompt = p
    else
      @prompt = Proc.new{print p}
    end
  end

  def prompt
    if @prompt
      @prompt.call(@ltype, @indent, @continue, @line_no)
    end
  end

  def initialize_input
    @ltype = nil
    @quoted = nil
    @indent = 0
    @indent_stack = []
    @lex_state = :EXPR_BEG
    @space_seen = false
    @current_readed = @readed

    @continue = false
    prompt

    @line = ""
    @exp_line_no = @line_no
  end

  def each_top_level_statement
    initialize_input
    catch(:TERM_INPUT) do
      loop do
        begin
          @continue = false
          prompt
          unless l = lex
            throw :TERM_INPUT if @line == ''
          else
            #p l
            @line.concat l
            if @ltype or @continue or @indent > 0
              next
            end
          end
          if @line != "\n"
            yield @line, @exp_line_no
          end
          break unless l
          @line = ''
          @exp_line_no = @line_no

          @indent = 0
          @indent_stack = []
          prompt
        rescue TerminateLineInput
          initialize_input
          prompt
          get_readed
        end
      end
    end
  end

  def lex
    until (((tk = token).kind_of?(TkNL) || tk.kind_of?(TkEND_OF_SCRIPT)) &&
           !@continue or
      tk.nil?)
      #p tk
      #p @lex_state
      #p self
    end
    line = get_readed
    #      print self.inspect
    if line == "" and tk.kind_of?(TkEND_OF_SCRIPT) || tk.nil?
      nil
    else
      line
    end
  end

  def token
    #      require "tracer"
    #      Tracer.on
    @prev_seek = @seek
    @prev_line_no = @line_no
    @prev_char_no = @char_no
    begin
      begin
        tk = @OP.match(self)
        @space_seen = tk.kind_of?(TkSPACE)
        @first_in_method_statement = false if !@space_seen && @first_in_method_statement
      rescue SyntaxError => e
        raise Error, "syntax error: #{e.message}" if
          @exception_on_syntax_error

        tk = TkError.new(@seek, @line_no, @char_no)
      end
    end while @skip_space and tk.kind_of?(TkSPACE)

    if @readed_auto_clean_up
      get_readed
    end

    if TkSYMBEG === tk then
      tk1 = token
      set_token_position tk.seek, tk.line_no, tk.char_no

      case tk1
      when TkId, TkOp, TkSTRING, TkDSTRING, TkSTAR, TkAMPER then
        if tk1.respond_to?(:name) then
          tk = Token(TkSYMBOL, ":" + tk1.name)
        else
          tk = Token(TkSYMBOL, ":" + tk1.text)
        end
      else
        tk = tk1
      end
    elsif (TkPLUS === tk or TkMINUS === tk) and peek(0) =~ /\d/ then
      tk1 = token
      set_token_position tk.seek, tk.line_no, tk.char_no
      tk = Token(tk1.class, tk.text + tk1.text)
    end
    @after_question = false if @after_question and !(TkQUESTION === tk)

    #      Tracer.off
    tk
  end

  ENINDENT_CLAUSE = [
    "case", "class", "def", "do", "for", "if",
    "module", "unless", "until", "while", "begin" #, "when"
  ]

  DEINDENT_CLAUSE = ["end" #, "when"
  ]

  PERCENT_LTYPE = {
    "q" => "\'",
    "Q" => "\"",
    "x" => "\`",
    "r" => "/",
    "w" => "]",
    "W" => "]",
    "s" => ":",
    "i" => "]",
    "I" => "]"
  }

  PERCENT_PAREN = {
    "{" => "}",
    "[" => "]",
    "<" => ">",
    "(" => ")"
  }

  PERCENT_PAREN_REV = PERCENT_PAREN.invert

  Ltype2Token = {
    "\'" => TkSTRING,
    "\"" => TkSTRING,
    "\`" => TkXSTRING,
    "/" => TkREGEXP,
    "]" => TkDSTRING,
    ":" => TkSYMBOL
  }
  DLtype2Token = {
    "\"" => TkDSTRING,
    "\`" => TkDXSTRING,
    "/" => TkDREGEXP,
  }

  def lex_init()
    @OP = IRB::SLex.new
    @OP.def_rules("\0", "\004", "\032") do |op, io|
      Token(TkEND_OF_SCRIPT, '')
    end

    @OP.def_rules(" ", "\t", "\f", "\r", "\13") do |op, io|
      @space_seen = true
      str = op
      while (ch = getc) =~ /[ \t\f\r\13]/ do
        str << ch
      end
      ungetc
      Token TkSPACE, str
    end

    @OP.def_rule("#") do |op, io|
      identify_comment
    end

    @OP.def_rule("=begin",
                 proc{|op, io| @prev_char_no == 0 && peek(0) =~ /\s/}) do
      |op, io|
      @ltype = "="
      res = op
      until (ch = getc) == "\n" do
        res << ch
      end
      res << ch

      until ( peek_equal?("=end") && peek(4) =~ /\s/ ) do
        (ch = getc)
        res << ch
      end

      res << gets # consume =end

      @ltype = nil
      Token(TkRD_COMMENT, res)
    end

    @OP.def_rule("\n") do |op, io|
      print "\\n\n" if RDoc::RubyLex.debug?
      unless @heredoc_queue.empty?
        info = @heredoc_queue[0]
        if !info[:started] # "\n"
          info[:started] = true
          ungetc "\n"
        elsif info[:heredoc_end].nil? # heredoc body
          tk, heredoc_end = identify_here_document_body(info[:quoted], info[:lt], info[:indent])
          info[:heredoc_end] = heredoc_end
          ungetc "\n"
        else # heredoc end
          @heredoc_queue.shift
          @lex_state = :EXPR_BEG
          tk = Token(TkHEREDOCEND, info[:heredoc_end])
          if !@heredoc_queue.empty?
            @heredoc_queue[0][:started] = true
            ungetc "\n"
          end
        end
      end
      unless tk
        case @lex_state
        when :EXPR_BEG, :EXPR_FNAME, :EXPR_DOT
          @continue = true
        else
          @continue = false
          @lex_state = :EXPR_BEG
          until (@indent_stack.empty? ||
                 [TkLPAREN, TkLBRACK, TkLBRACE,
                   TkfLPAREN, TkfLBRACK, TkfLBRACE].include?(@indent_stack.last))
            @indent_stack.pop
          end
        end
        @current_readed = @readed
        @here_readed.clear
        tk = Token(TkNL)
      end
      tk
    end

    @OP.def_rules("=") do
      |op, io|
      case @lex_state
      when :EXPR_FNAME, :EXPR_DOT
        @lex_state = :EXPR_ARG
      else
        @lex_state = :EXPR_BEG
      end
      Token(op)
    end

    @OP.def_rules("*", "**",
                  "==", "===",
                  "=~", "<=>",
                  "<", "<=",
                  ">", ">=", ">>", "=>") do
      |op, io|
      case @lex_state
      when :EXPR_FNAME, :EXPR_DOT
        tk = Token(TkId, op)
        @lex_state = :EXPR_ARG
      else
        tk = Token(op)
        @lex_state = :EXPR_BEG
      end
      tk
    end

    @OP.def_rules("->") do
      |op, io|
      @lex_state = :EXPR_ENDFN
      Token(op)
    end

    @OP.def_rules("!", "!=", "!~") do
      |op, io|
      case @lex_state
      when :EXPR_FNAME, :EXPR_DOT
        @lex_state = :EXPR_ARG
        Token(TkId, op)
      else
        @lex_state = :EXPR_BEG
        Token(op)
      end
    end

    @OP.def_rules("<<") do
      |op, io|
      tk = nil
      if @lex_state != :EXPR_END && @lex_state != :EXPR_CLASS &&
         (@lex_state != :EXPR_ARG || @space_seen)
        c = peek(0)
        if /\S/ =~ c && (/["'`]/ =~ c || /\w/ =~ c || c == "-" || c == "~")
          tk = identify_here_document(op)
        end
      end
      unless tk
        case @lex_state
        when :EXPR_FNAME, :EXPR_DOT
          tk = Token(TkId, op)
          @lex_state = :EXPR_ARG
        else
          tk = Token(op)
          @lex_state = :EXPR_BEG
        end
      end
      tk
    end

    @OP.def_rules("'", '"') do
      |op, io|
      identify_string(op)
    end

    @OP.def_rules("`") do
      |op, io|
      if :EXPR_FNAME == @lex_state or :EXPR_DOT == @lex_state
        @lex_state = :EXPR_ARG
        Token(TkId, op)
      else
        identify_string(op)
      end
    end

    @OP.def_rules('?') do
      |op, io|
      if @lex_state == :EXPR_END
        @lex_state = :EXPR_BEG
        @after_question = true
        Token(TkQUESTION)
      else
        ch = getc
        if @lex_state == :EXPR_ARG && ch =~ /\s/
          ungetc
          @lex_state = :EXPR_BEG;
          Token(TkQUESTION)
        else
          @lex_state = :EXPR_END
          ch << getc if "\\" == ch
          Token(TkCHAR, "?#{ch}")
        end
      end
    end

    @OP.def_rules("&&", "||") do
      |op, io|
      @lex_state = :EXPR_BEG
      Token(op)
    end

    @OP.def_rules("&", "|") do
      |op, io|
      case @lex_state
      when :EXPR_FNAME, :EXPR_DOT
        tk = Token(TkId, op)
        @lex_state = :EXPR_ARG
      else
        tk = Token(op)
        @lex_state = :EXPR_BEG
      end
      tk
    end

    @OP.def_rules("+=", "-=", "*=", "**=",
                  "&=", "|=", "^=", "<<=", ">>=", "||=", "&&=") do
      |op, io|
      @lex_state = :EXPR_BEG
      op =~ /^(.*)=$/
      Token(TkOPASGN, $1)
    end

    @OP.def_rule("+@", proc{|op, io| @lex_state == :EXPR_FNAME}) do
      |op, io|
      @lex_state = :EXPR_ARG
      Token(TkId, op)
    end

    @OP.def_rule("-@", proc{|op, io| @lex_state == :EXPR_FNAME}) do
      |op, io|
      @lex_state = :EXPR_ARG
      Token(TkId, op)
    end

    @OP.def_rules("+", "-") do
      |op, io|
      catch(:RET) do
        if :EXPR_FNAME == @lex_state or :EXPR_DOT == @lex_state
          tk = Token(TkId, op)
          @lex_state = :EXPR_ARG
        elsif @lex_state == :EXPR_ARG
          if @space_seen and peek(0) =~ /[0-9]/
            throw :RET, identify_number(op)
          else
            @lex_state = :EXPR_BEG
          end
        elsif @lex_state != :EXPR_END and peek(0) =~ /[0-9]/
          throw :RET, identify_number(op)
        else
          @lex_state = :EXPR_BEG
        end
        tk = Token(op) unless tk
        tk
      end
    end

    @OP.def_rules(".", "&.") do
      |op, io|
      @lex_state = :EXPR_BEG
      if peek(0) =~ /[0-9]/
        ungetc
        identify_number
      else
        # for "obj.if" or "obj&.if" etc.
        @lex_state = :EXPR_DOT
        Token(op)
      end
    end

    @OP.def_rules("..", "...") do
      |op, io|
      @lex_state = :EXPR_BEG
      Token(op)
    end

    lex_int2
  end

  def lex_int2
    @OP.def_rules("]", "}", ")") do
      |op, io|
      @lex_state = :EXPR_END
      @indent -= 1
      @indent_stack.pop
      Token(op)
    end

    @OP.def_rule(":") do
      |op, io|
      if @lex_state == :EXPR_END || peek(0) =~ /\s/
        @lex_state = :EXPR_BEG
        Token(TkCOLON)
      else
        @lex_state = :EXPR_FNAME;
        Token(TkSYMBEG)
      end
    end

    @OP.def_rule("::") do
      |op, io|
      #      p @lex_state.id2name, @space_seen
      if @lex_state == :EXPR_BEG or @lex_state == :EXPR_ARG && @space_seen
        @lex_state = :EXPR_BEG
        Token(TkCOLON3)
      else
        @lex_state = :EXPR_DOT
        Token(TkCOLON2)
      end
    end

    @OP.def_rule("/") do
      |op, io|
      if :EXPR_FNAME == @lex_state or :EXPR_DOT == @lex_state
        @lex_state = :EXPR_ARG
        Token(TkId, op)
      elsif @lex_state == :EXPR_BEG || @lex_state == :EXPR_MID || @first_in_method_statement
        identify_string(op)
      elsif peek(0) == '='
        getc
        @lex_state = :EXPR_BEG
        Token(TkOPASGN, "/") #/)
      elsif @lex_state == :EXPR_ARG and @space_seen and peek(0) !~ /\s/
        identify_string(op)
      else
        @lex_state = :EXPR_BEG
        Token("/") #/)
      end
    end

    @OP.def_rules("^") do
      |op, io|
      case @lex_state
      when :EXPR_FNAME, :EXPR_DOT
        tk = Token(TkId, op)
        @lex_state = :EXPR_ARG
      else
        tk = Token(op)
        @lex_state = :EXPR_BEG
      end
      tk
    end

    #       @OP.def_rules("^=") do
    # 	@lex_state = :EXPR_BEG
    # 	Token(OP_ASGN, :^)
    #       end

    @OP.def_rules(",") do
      |op, io|
      @lex_state = :EXPR_BEG
      Token(op)
    end

    @OP.def_rules(";") do
      |op, io|
      @lex_state = :EXPR_BEG
      until (@indent_stack.empty? ||
             [TkLPAREN, TkLBRACK, TkLBRACE,
               TkfLPAREN, TkfLBRACK, TkfLBRACE].include?(@indent_stack.last))
        @indent_stack.pop
      end
      Token(op)
    end

    @OP.def_rule("~") do
      |op, io|
      case @lex_state
      when :EXPR_FNAME, :EXPR_DOT
        @lex_state = :EXPR_ARG
        Token(TkId, op)
      else
        @lex_state = :EXPR_BEG
        Token(op)
      end
    end

    @OP.def_rule("~@", proc{|op, io| @lex_state == :EXPR_FNAME}) do
      |op, io|
      @lex_state = :EXPR_BEG
      Token("~")
    end

    @OP.def_rule("(") do
      |op, io|
      @indent += 1
      if @lex_state == :EXPR_BEG || @lex_state == :EXPR_MID
        @lex_state = :EXPR_BEG
        tk_c = TkfLPAREN
      else
        @lex_state = :EXPR_BEG
        tk_c = TkLPAREN
      end
      @indent_stack.push tk_c
      Token tk_c
    end

    @OP.def_rule("[]", proc{|op, io| @lex_state == :EXPR_FNAME}) do
      |op, io|
      @lex_state = :EXPR_ARG
      Token(TkId, op)
    end

    @OP.def_rule("[]=", proc{|op, io| @lex_state == :EXPR_FNAME}) do
      |op, io|
      @lex_state = :EXPR_ARG
      Token(TkId, op)
    end

    @OP.def_rule("[") do
      |op, io|
      text = nil
      @indent += 1
      if @lex_state == :EXPR_FNAME
        tk_c = TkfLBRACK
      else
        if @lex_state == :EXPR_BEG || @lex_state == :EXPR_MID
          tk_c = TkLBRACK
        elsif @lex_state == :EXPR_ARG && @space_seen
          tk_c = TkLBRACK
        elsif @lex_state == :EXPR_DOT
          if peek(0) == "]"
            tk_c = TkIDENTIFIER
            getc
            if peek(0) == "="
              text = "[]="
            else
              text = "[]"
            end
          else
            tk_c = TkOp
          end
        else
          tk_c = TkfLBRACK
        end
        @lex_state = :EXPR_BEG
      end
      @indent_stack.push tk_c
      Token(tk_c, text)
    end

    @OP.def_rule("{") do
      |op, io|
      @indent += 1
      if @lex_state != :EXPR_END && @lex_state != :EXPR_ARG
        tk_c = TkLBRACE
      else
        tk_c = TkfLBRACE
      end
      @lex_state = :EXPR_BEG
      @indent_stack.push tk_c
      Token(tk_c)
    end

    @OP.def_rule('\\') do
      |op, io|
      if peek(0) == "\n"
        @space_seen = true
        @continue = true
      end
      Token("\\")
    end

    @OP.def_rule('%') do
      |op, io|
      if :EXPR_FNAME == @lex_state or :EXPR_DOT == @lex_state
        @lex_state = :EXPR_ARG
        Token(TkId, op)
      elsif @lex_state == :EXPR_BEG || @lex_state == :EXPR_MID
        identify_quotation
      elsif peek(0) == '='
        getc
        @lex_state = :EXPR_BEG
        Token(TkOPASGN, '%')
      elsif @lex_state == :EXPR_ARG and @space_seen and peek(0) !~ /\s/
        identify_quotation
      else
        @lex_state = :EXPR_BEG
        Token("%") #))
      end
    end

    @OP.def_rule('$') do
      |op, io|
      identify_gvar
    end

    @OP.def_rule('@') do
      |op, io|
      if peek(0) =~ /[\w@]/
        ungetc
        identify_identifier
      else
        Token("@")
      end
    end

    #       @OP.def_rule("def", proc{|op, io| /\s/ =~ io.peek(0)}) do
    # 	|op, io|
    # 	@indent += 1
    # 	@lex_state = :EXPR_FNAME
    # #	@lex_state = :EXPR_END
    # #	until @rests[0] == "\n" or @rests[0] == ";"
    # #	  rests.shift
    # #	end
    #       end

    @OP.def_rule("_") do
      if peek_match?(/_END__/) and @lex_state == :EXPR_BEG then
        6.times { getc }
        Token(TkEND_OF_SCRIPT, '__END__')
      else
        ungetc
        identify_identifier
      end
    end

    @OP.def_rule("") do
      |op, io|
      printf "MATCH: start %s: %s\n", op, io.inspect if RDoc::RubyLex.debug?
      if peek(0) =~ /[0-9]/
        t = identify_number
      else
        t = identify_identifier
      end
      printf "MATCH: end %s: %s\n", op, io.inspect if RDoc::RubyLex.debug?
      t
    end

    p @OP if RDoc::RubyLex.debug?
  end

  def identify_gvar
    @lex_state = :EXPR_END

    case ch = getc
    when /[~_*$?!@\/\\;,=:<>".]/   #"
      Token(TkGVAR, "$" + ch)
    when "-"
      Token(TkGVAR, "$-" + getc)
    when "&", "`", "'", "+"
      Token(TkBACK_REF, "$"+ch)
    when /[1-9]/
      ref = ch
      while (ch = getc) =~ /[0-9]/ do ref << ch end
      ungetc
      Token(TkNTH_REF, "$#{ref}")
    when /\w/
      ungetc
      ungetc
      identify_identifier
    else
      ungetc
      Token("$")
    end
  end

  IDENT_RE = eval '/[\w\u{0080}-\u{FFFFF}]/u'

  def identify_identifier
    token = ""
    if peek(0) =~ /[$@]/
      token.concat(c = getc)
      if c == "@" and peek(0) == "@"
        token.concat getc
      end
    end

    while (ch = getc) =~ IDENT_RE do
      print " :#{ch}: " if RDoc::RubyLex.debug?
      token.concat ch
    end

    ungetc

    if ((ch == "!" && peek(1) != "=") || ch == "?") && token[0,1] =~ /\w/
      token.concat getc
    end

    # almost fix token

    case token
    when /^\$/
      return Token(TkGVAR, token)
    when /^\@\@/
      @lex_state = :EXPR_END
      # p Token(TkCVAR, token)
      return Token(TkCVAR, token)
    when /^\@/
      @lex_state = :EXPR_END
      return Token(TkIVAR, token)
    end

    if @lex_state != :EXPR_DOT
      print token, "\n" if RDoc::RubyLex.debug?

      token_c, *trans = TkReading2Token[token]
      if token_c
        # reserved word?

        if (@lex_state != :EXPR_BEG &&
            @lex_state != :EXPR_FNAME &&
            trans[1])
          # modifiers
          token_c = TkSymbol2Token[trans[1]]
          @lex_state = trans[0]
        else
          if @lex_state != :EXPR_FNAME
            if ENINDENT_CLAUSE.include?(token)
              valid = peek(0) != ':'

              # check for ``class = val'' etc.
              case token
              when "class"
                valid = false unless peek_match?(/^\s*(<<|\w|::)/)
              when "def"
                valid = false if peek_match?(/^\s*(([+-\/*&\|^]|<<|>>|\|\||\&\&)=|\&\&|\|\|)/)
              when "do"
                valid = false if peek_match?(/^\s*([+-\/*]?=|\*|<|>|\&)/)
              when *ENINDENT_CLAUSE
                valid = false if peek_match?(/^\s*([+-\/*]?=|\*|<|>|\&|\|)/)
              else
                # no nothing
              end if valid

              if valid
                if token == "do"
                  if ![TkFOR, TkWHILE, TkUNTIL].include?(@indent_stack.last)
                    @indent += 1
                    @indent_stack.push token_c
                  end
                else
                  @indent += 1
                  @indent_stack.push token_c
                end
              else
                token_c = TkIDENTIFIER
              end

            elsif DEINDENT_CLAUSE.include?(token)
              @indent -= 1
              @indent_stack.pop
            end
            @lex_state = trans[0]
          else
            @lex_state = :EXPR_END
          end
        end
        if token_c.ancestors.include?(TkId) and peek(0) == ':' and !peek_match?(/^::/)
          token.concat getc
          token_c = TkSYMBOL
        end
        return Token(token_c, token)
      end
    end

    if @lex_state == :EXPR_FNAME
      @lex_state = :EXPR_END
      if peek(0) == '=' and peek(1) != '>'
        token.concat getc
      end
    elsif @lex_state == :EXPR_BEG || @lex_state == :EXPR_DOT ||
          @lex_state == :EXPR_ARG
      @lex_state = :EXPR_ARG
    else
      @lex_state = :EXPR_END
    end

    if token[0, 1] =~ /[A-Z]/
      if token[-1] =~ /[!?]/
        token_c = TkIDENTIFIER
      else
        token_c = TkCONSTANT
      end
    elsif token[token.size - 1, 1] =~ /[!?]/
      token_c = TkFID
    else
      token_c = TkIDENTIFIER
    end
    if peek(0) == ':' and !peek_match?(/^::/)
      token.concat getc
      return Token(TkSYMBOL, token)
    else
      return Token(token_c, token)
    end
  end

  def identify_here_document(op)
    ch = getc
    start_token = op
    #    if lt = PERCENT_LTYPE[ch]
    if ch == "-" or ch == "~"
      start_token.concat ch
      ch = getc
      indent = true
    end
    if /['"`]/ =~ ch
      start_token.concat ch
      user_quote = lt = ch
      quoted = ""
      while (c = getc) && c != lt
        quoted.concat c
      end
      start_token.concat quoted
      start_token.concat lt
    else
      user_quote = nil
      lt = '"'
      quoted = ch.dup
      while (c = getc) && c =~ /\w/
        quoted.concat c
      end
      start_token.concat quoted
      ungetc
    end

    @heredoc_queue << {
      quoted: quoted,
      lt: lt,
      indent: indent,
      started: false
    }
    @lex_state = :EXPR_END
    Token(RDoc::RubyLex::TkHEREDOCBEG, start_token)
  end

  def identify_here_document_body(quoted, lt, indent)
    ltback, @ltype = @ltype, lt

    doc = ""
    heredoc_end = nil
    while l = gets
      l = l.sub(/(:?\r)?\n\z/, "\n")
      if (indent ? l.strip : l.chomp) == quoted
        heredoc_end = l
        break
      end
      doc << l
    end
    raise Error, "Missing terminating #{quoted} for string" unless heredoc_end

    @ltype = ltback
    @lex_state = :EXPR_BEG
    [Token(RDoc::RubyLex::TkHEREDOC, doc), heredoc_end]
  end

  def identify_quotation
    type = ch = getc
    if lt = PERCENT_LTYPE[type]
      ch = getc
    elsif type =~ /\W/
      type = nil
      lt = "\""
    else
      return Token(TkMOD, '%')
    end
    #     if ch !~ /\W/
    #       ungetc
    #       next
    #     end
    #@ltype = lt
    @quoted = ch unless @quoted = PERCENT_PAREN[ch]
    identify_string(lt, @quoted, type)
  end

  def identify_number(op = "")
    @lex_state = :EXPR_END

    num = op

    if peek(0) == "0" && peek(1) !~ /[.eEri]/
      num << getc

      case peek(0)
      when /[xX]/
        ch = getc
        match = /[0-9a-fA-F_]/
      when /[bB]/
        ch = getc
        match = /[01_]/
      when /[oO]/
        ch = getc
        match = /[0-7_]/
      when /[dD]/
        ch = getc
        match = /[0-9_]/
      when /[0-7]/
        match = /[0-7_]/
      when /[89]/
        raise Error, "Illegal octal digit"
      else
        return Token(TkINTEGER, num)
      end

      num << ch if ch

      len0 = true
      non_digit = false
      while ch = getc
        num << ch
        if match =~ ch
          if ch == "_"
            if non_digit
              raise Error, "trailing `#{ch}' in number"
            else
              non_digit = ch
            end
          else
            non_digit = false
            len0 = false
          end
        else
          ungetc
          num[-1, 1] = ''
          if len0
            raise Error, "numeric literal without digits"
          end
          if non_digit
            raise Error, "trailing `#{non_digit}' in number"
          end
          break
        end
      end
      return Token(TkINTEGER, num)
    end

    type = TkINTEGER
    allow_point = true
    allow_e = true
    allow_ri = true
    non_digit = false
    while ch = getc
      num << ch
      case ch
      when /[0-9]/
        non_digit = false
      when "_"
        non_digit = ch
      when allow_point && "."
        if non_digit
          raise Error, "trailing `#{non_digit}' in number"
        end
        type = TkFLOAT
        if peek(0) !~ /[0-9]/
          type = TkINTEGER
          ungetc
          num[-1, 1] = ''
          break
        end
        allow_point = false
      when allow_e && "e", allow_e && "E"
        if non_digit
          raise Error, "trailing `#{non_digit}' in number"
        end
        type = TkFLOAT
        if peek(0) =~ /[+-]/
          num << getc
        end
        allow_e = false
        allow_ri = false
        allow_point = false
        non_digit = ch
      when allow_ri && "r"
        if non_digit
          raise Error, "trailing `#{non_digit}' in number"
        end
        type = TkRATIONAL
        if peek(0) == 'i'
          type = TkIMAGINARY
          num << getc
        end
        break
      when allow_ri && "i"
        if non_digit && non_digit != "r"
          raise Error, "trailing `#{non_digit}' in number"
        end
        type = TkIMAGINARY
        break
      else
        if non_digit
          raise Error, "trailing `#{non_digit}' in number"
        end
        ungetc
        num[-1, 1] = ''
        break
      end
    end

    Token(type, num)
  end

  def identify_string(ltype, quoted = ltype, type = nil)
    close = PERCENT_PAREN.values.include?(quoted)
    @ltype = ltype
    @quoted = quoted

    str = if ltype == quoted and %w[" ' /].include? ltype then
            ltype.dup
          else
            "%#{type}#{PERCENT_PAREN_REV[quoted]||quoted}"
          end

    subtype = nil
    begin
      nest = 0

      while ch = getc
        str << ch

        if @quoted == ch and nest <= 0
          break
        elsif @ltype != "'" && @ltype != "]" && @ltype != ":" and ch == "#"
          ch = getc
          if ch == "{" then
            subtype = true
            str << ch << skip_inner_expression
            next
          else
            ungetc
          end
        elsif ch == '\\'
          case @ltype
          when "'" then
            case ch = getc
            when "'", '\\' then
              str << ch
            else
              str << ch
            end
          else
            str << read_escape
          end
        end

        if close then
          if PERCENT_PAREN[ch] == @quoted
            nest += 1
          elsif ch == @quoted
            nest -= 1
          end
        end
      end

      if @ltype == "/"
        while peek(0) =~ /i|m|x|o|e|s|u|n/
          str << getc
        end
      end

      if peek(0) == ':' and !peek_match?(/^::/) and :EXPR_BEG == @lex_state and !@after_question
        str.concat getc
        return Token(TkSYMBOL, str)
      elsif subtype
        Token(DLtype2Token[ltype], str)
      else
        Token(Ltype2Token[ltype], str)
      end
    ensure
      @ltype = nil
      @quoted = nil
      @lex_state = :EXPR_END
    end
  end

  def skip_inner_expression
    res = ""
    nest = 0
    while ch = getc
      res << ch
      if ch == '}'
        break if nest.zero?
        nest -= 1
      elsif ch == '{'
        nest += 1
      end
    end
    res
  end

  def identify_comment
    @ltype = "#"

    comment = '#'

    while ch = getc
      # if ch == "\\" #"
      #   read_escape
      # end
      if ch == "\n"
        @ltype = nil
        ungetc
        break
      end

      comment << ch
    end

    return Token(TkCOMMENT, comment)
  end

  def read_escape
    escape = ''
    ch = getc

    case ch
    when "\n", "\r", "\f"
      escape << ch
    when "\\", "n", "t", "r", "f", "v", "a", "e", "b", "s" #"
      escape << ch
    when /[0-7]/
      ungetc ch
      3.times do
        ch = getc
        case ch
        when /[0-7]/
          escape << ch
        when nil
          break
        else
          ungetc
          break
        end
      end

    when "x"
      escape << ch

      2.times do
        ch = getc
        case ch
        when /[0-9a-fA-F]/
          escape << ch
        when nil
          break
        else
          ungetc
          break
        end
      end

    when "M"
      escape << ch

      ch = getc
      if ch != '-'
        ungetc
      else
        escape << ch

        ch = getc
        if ch == "\\" #"
          ungetc
          escape << read_escape
        else
          escape << ch
        end
      end

    when "C", "c" #, "^"
      escape << ch

      if ch == "C"
        ch = getc

        if ch == "-"
          escape << ch
          ch = getc
          escape << ch

          escape << read_escape if ch == "\\"
        else
          ungetc
        end
      elsif (ch = getc) == "\\" #"
        escape << ch << read_escape
      end
    else
      escape << ch

      # other characters
    end

    escape
  end

  # :startdoc:

end

#RDoc::RubyLex.debug_level = 1<|MERGE_RESOLUTION|>--- conflicted
+++ resolved
@@ -113,11 +113,8 @@
     @indent_stack = []
     @lex_state = :EXPR_BEG
     @space_seen = false
-<<<<<<< HEAD
     @first_in_method_statement = false
-=======
     @after_question = false
->>>>>>> 131d9478
 
     @continue = false
     @line = ""
