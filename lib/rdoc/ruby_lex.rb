# coding: US-ASCII
# frozen_string_literal: false

#--
#   irb/ruby-lex.rb - ruby lexcal analyzer
#   	$Release Version: 0.9.5$
#   	$Revision: 17979 $
#   	$Date: 2008-07-09 10:17:05 -0700 (Wed, 09 Jul 2008) $
#   	by Keiju ISHITSUKA(keiju@ruby-lang.org)
#
#++

require "e2mmap"
require "irb/slex"
require "stringio"

##
# Ruby lexer adapted from irb.
#
# The internals are not documented because they are scary.

class RDoc::RubyLex

  ##
  # Raised upon invalid input

  class Error < RDoc::Error
  end

  # :stopdoc:

  extend Exception2MessageMapper

  def_exception(:AlreadyDefinedToken, "Already defined token(%s)")
  def_exception(:TkReading2TokenNoKey, "key nothing(key='%s')")
  def_exception(:TkSymbol2TokenNoKey, "key nothing(key='%s')")
  def_exception(:TkReading2TokenDuplicateError,
                "key duplicate(token_n='%s', key='%s')")
  def_exception(:SyntaxError, "%s")

  def_exception(:TerminateLineInput, "Terminate Line Input")

  include RDoc::RubyToken
  include IRB

  attr_accessor :continue
  attr_accessor :lex_state
  attr_reader :reader

  class << self
    attr_accessor :debug_level
  end

  def self.debug?
    @debug_level > 0
  end

  self.debug_level = 0

  # :startdoc:

  ##
  # Returns an Array of +ruby+ tokens.  See ::new for a description of
  # +options+.

  def self.tokenize ruby, options
    tokens = []

    scanner = RDoc::RubyLex.new ruby, options
    scanner.exception_on_syntax_error = true

    while token = scanner.token do
      tokens << token
    end

    tokens
  end

  ##
  # Creates a new lexer for +content+.  +options+ is an RDoc::Options, only
  # +tab_width is used.

  def initialize(content, options)
    lex_init

    if /\t/ =~ content then
      tab_width = options.tab_width
      content = content.split(/\n/).map do |line|
        1 while line.gsub!(/\t+/) {
          ' ' * (tab_width*$&.length - $`.length % tab_width)
        }  && $~
        line
      end.join("\n")
    end

    content << "\n" unless content[-1, 1] == "\n"

    set_input StringIO.new content

    @base_char_no = 0
    @char_no = 0
    @exp_line_no = @line_no = 1
    @here_readed = []
    @readed = []
    @current_readed = @readed
    @rests = []
    @seek = 0

    @heredoc_queue = []

    @indent = 0
    @indent_stack = []
    @lex_state = :EXPR_BEG
    @space_seen = false

    @continue = false
    @line = ""

    @skip_space = false
    @readed_auto_clean_up = false
    @exception_on_syntax_error = true

    @prompt = nil
    @prev_seek = nil
    @ltype = nil
  end

  # :stopdoc:

  def inspect # :nodoc:
    "#<%s:0x%x pos %d lex_state %p space_seen %p>" % [
      self.class, object_id,
      @io.pos, @lex_state, @space_seen,
    ]
  end

  attr_accessor :skip_space
  attr_accessor :readed_auto_clean_up
  attr_accessor :exception_on_syntax_error

  attr_reader :seek
  attr_reader :char_no
  attr_reader :line_no
  attr_reader :indent

  # io functions
  def set_input(io, p = nil, &block)
    @io = io
    if p.respond_to?(:call)
      @input = p
    elsif block_given?
      @input = block
    else
      @input = Proc.new{@io.gets}
    end
  end

  def get_readed
    if idx = @readed.rindex("\n")
      @base_char_no = @readed.size - (idx + 1)
    else
      @base_char_no += @readed.size
    end

    readed = @readed.join("")
    @readed.clear
    readed
  end

  def getc
    while @rests.empty?
      #      return nil unless buf_input
      @rests.push nil unless buf_input
    end
    c = @rests.shift
    @current_readed.push c
    @seek += 1
    if c == "\n".freeze
      @line_no += 1
      @char_no = 0
    else
      @char_no += 1
    end

    c
  end

  def gets
    l = ""
    while c = getc
      l.concat(c)
      break if c == "\n"
    end
    return nil if l == "" and c.nil?
    l
  end

  def eof?
    @io.eof?
  end

  def getc_of_rests
    if @rests.empty?
      nil
    else
      getc
    end
  end

  def ungetc(c = nil)
    if @here_readed.empty?
      c2 = @readed.pop
    else
      c2 = @here_readed.pop
    end
    c = c2 unless c
    @rests.unshift c #c =
    @seek -= 1
    if c == "\n"
      @line_no -= 1
      if idx = @readed.rindex("\n")
        @char_no = idx + 1
      else
        @char_no = @base_char_no + @readed.size
      end
    else
      @char_no -= 1
    end
  end

  def peek_equal?(str)
    chrs = str.split(//)
    until @rests.size >= chrs.size
      return false unless buf_input
    end
    @rests[0, chrs.size] == chrs
  end

  def peek_match?(regexp)
    while @rests.empty?
      return false unless buf_input
    end
    regexp =~ @rests.join("")
  end

  def peek(i = 0)
    while @rests.size <= i
      return nil unless buf_input
    end
    @rests[i]
  end

  def buf_input
    prompt
    line = @input.call
    return nil unless line
    @rests.concat line.split(//)
    true
  end
  private :buf_input

  def set_prompt(p = nil, &block)
    p = block if block_given?
    if p.respond_to?(:call)
      @prompt = p
    else
      @prompt = Proc.new{print p}
    end
  end

  def prompt
    if @prompt
      @prompt.call(@ltype, @indent, @continue, @line_no)
    end
  end

  def initialize_input
    @ltype = nil
    @quoted = nil
    @indent = 0
    @indent_stack = []
    @lex_state = :EXPR_BEG
    @space_seen = false
    @current_readed = @readed

    @continue = false
    prompt

    @line = ""
    @exp_line_no = @line_no
  end

  def each_top_level_statement
    initialize_input
    catch(:TERM_INPUT) do
      loop do
        begin
          @continue = false
          prompt
          unless l = lex
            throw :TERM_INPUT if @line == ''
          else
            #p l
            @line.concat l
            if @ltype or @continue or @indent > 0
              next
            end
          end
          if @line != "\n"
            yield @line, @exp_line_no
          end
          break unless l
          @line = ''
          @exp_line_no = @line_no

          @indent = 0
          @indent_stack = []
          prompt
        rescue TerminateLineInput
          initialize_input
          prompt
          get_readed
        end
      end
    end
  end

  def lex
    until (((tk = token).kind_of?(TkNL) || tk.kind_of?(TkEND_OF_SCRIPT)) &&
           !@continue or
      tk.nil?)
      #p tk
      #p @lex_state
      #p self
    end
    line = get_readed
    #      print self.inspect
    if line == "" and tk.kind_of?(TkEND_OF_SCRIPT) || tk.nil?
      nil
    else
      line
    end
  end

  def token
    #      require "tracer"
    #      Tracer.on
    @prev_seek = @seek
    @prev_line_no = @line_no
    @prev_char_no = @char_no
    begin
      begin
        tk = @OP.match(self)
        @space_seen = tk.kind_of?(TkSPACE)
      rescue SyntaxError => e
        raise Error, "syntax error: #{e.message}" if
          @exception_on_syntax_error

        tk = TkError.new(@seek, @line_no, @char_no)
      end
    end while @skip_space and tk.kind_of?(TkSPACE)

    if @readed_auto_clean_up
      get_readed
    end

    if TkSYMBEG === tk then
      tk1 = token
      set_token_position tk.seek, tk.line_no, tk.char_no

      case tk1
      when TkId, TkOp, TkSTRING, TkDSTRING, TkSTAR, TkAMPER then
        if tk1.respond_to?(:name) then
          tk = Token(TkSYMBOL, ":" + tk1.name)
        else
          tk = Token(TkSYMBOL, ":" + tk1.text)
        end
      else
        tk = tk1
      end
    end
    #      Tracer.off
    tk
  end

  ENINDENT_CLAUSE = [
    "case", "class", "def", "do", "for", "if",
    "module", "unless", "until", "while", "begin" #, "when"
  ]

  DEINDENT_CLAUSE = ["end" #, "when"
  ]

  PERCENT_LTYPE = {
    "q" => "\'",
    "Q" => "\"",
    "x" => "\`",
    "r" => "/",
    "w" => "]",
    "W" => "]",
    "s" => ":",
    "i" => "]",
    "I" => "]"
  }

  PERCENT_PAREN = {
    "{" => "}",
    "[" => "]",
    "<" => ">",
    "(" => ")"
  }

  PERCENT_PAREN_REV = PERCENT_PAREN.invert

  Ltype2Token = {
    "\'" => TkSTRING,
    "\"" => TkSTRING,
    "\`" => TkXSTRING,
    "/" => TkREGEXP,
    "]" => TkDSTRING,
    ":" => TkSYMBOL
  }
  DLtype2Token = {
    "\"" => TkDSTRING,
    "\`" => TkDXSTRING,
    "/" => TkDREGEXP,
  }

  def lex_init()
    @OP = IRB::SLex.new
    @OP.def_rules("\0", "\004", "\032") do |op, io|
      Token(TkEND_OF_SCRIPT, '')
    end

    @OP.def_rules(" ", "\t", "\f", "\r", "\13") do |op, io|
      @space_seen = true
      str = op
      while (ch = getc) =~ /[ \t\f\r\13]/ do
        str << ch
      end
      ungetc
      Token TkSPACE, str
    end

    @OP.def_rule("#") do |op, io|
      identify_comment
    end

    @OP.def_rule("=begin",
                 proc{|op, io| @prev_char_no == 0 && peek(0) =~ /\s/}) do
      |op, io|
      @ltype = "="
      res = ''
      nil until getc == "\n"

      until ( peek_equal?("=end") && peek(4) =~ /\s/ ) do
        (ch = getc)
        res << ch
      end

      gets # consume =end

      @ltype = nil
      Token(TkRD_COMMENT, res)
    end

    @OP.def_rule("\n") do |op, io|
      print "\\n\n" if RDoc::RubyLex.debug?
      unless @heredoc_queue.empty?
        info = @heredoc_queue[0]
        if !info[:started] # "\n"
          info[:started] = true
          ungetc "\n"
        elsif info[:heredoc_end].nil? # heredoc body
          tk, heredoc_end = identify_here_document_body(info[:quoted], info[:lt], info[:indent])
          info[:heredoc_end] = heredoc_end
          ungetc "\n"
        else # heredoc end
          @heredoc_queue.shift
          @lex_state = :EXPR_BEG
          tk = Token(TkHEREDOCEND, info[:heredoc_end])
          if !@heredoc_queue.empty?
            @heredoc_queue[0][:started] = true
            ungetc "\n"
          end
        end
      end
      unless tk
        case @lex_state
        when :EXPR_BEG, :EXPR_FNAME, :EXPR_DOT
          @continue = true
        else
          @continue = false
          @lex_state = :EXPR_BEG
          until (@indent_stack.empty? ||
                 [TkLPAREN, TkLBRACK, TkLBRACE,
                   TkfLPAREN, TkfLBRACK, TkfLBRACE].include?(@indent_stack.last))
            @indent_stack.pop
          end
        end
        @current_readed = @readed
        @here_readed.clear
        tk = Token(TkNL)
      end
      tk
    end

    @OP.def_rules("=") do
      |op, io|
      case @lex_state
      when :EXPR_FNAME, :EXPR_DOT
        @lex_state = :EXPR_ARG
      else
        @lex_state = :EXPR_BEG
      end
      Token(op)
    end

    @OP.def_rules("*", "**",
                  "==", "===",
                  "=~", "<=>",
                  "<", "<=",
                  ">", ">=", ">>", "=>") do
      |op, io|
      case @lex_state
      when :EXPR_FNAME, :EXPR_DOT
        tk = Token(TkId, op)
        @lex_state = :EXPR_ARG
      else
        tk = Token(op)
        @lex_state = :EXPR_BEG
      end
      tk
    end

    @OP.def_rules("->") do
      |op, io|
      @lex_state = :EXPR_ENDFN
      Token(op)
    end

    @OP.def_rules("!", "!=", "!~") do
      |op, io|
      case @lex_state
      when :EXPR_FNAME, :EXPR_DOT
        @lex_state = :EXPR_ARG
        Token(TkId, op)
      else
        @lex_state = :EXPR_BEG
        Token(op)
      end
    end

    @OP.def_rules("<<") do
      |op, io|
      tk = nil
      if @lex_state != :EXPR_END && @lex_state != :EXPR_CLASS &&
         (@lex_state != :EXPR_ARG || @space_seen)
        c = peek(0)
        if /\S/ =~ c && (/["'`]/ =~ c || /\w/ =~ c || c == "-" || c == "~")
          tk = identify_here_document(op)
        end
      end
      unless tk
        case @lex_state
        when :EXPR_FNAME, :EXPR_DOT
          tk = Token(TkId, op)
          @lex_state = :EXPR_ARG
        else
          tk = Token(op)
          @lex_state = :EXPR_BEG
        end
      end
      tk
    end

    @OP.def_rules("'", '"') do
      |op, io|
      identify_string(op)
    end

    @OP.def_rules("`") do
      |op, io|
      if :EXPR_FNAME == @lex_state or :EXPR_DOT == @lex_state
        @lex_state = :EXPR_ARG
        Token(TkId, op)
      else
        identify_string(op)
      end
    end

    @OP.def_rules('?') do
      |op, io|
      if @lex_state == :EXPR_END
        @lex_state = :EXPR_BEG
        Token(TkQUESTION)
      else
        ch = getc
        if @lex_state == :EXPR_ARG && ch =~ /\s/
          ungetc
          @lex_state = :EXPR_BEG;
          Token(TkQUESTION)
        else
          @lex_state = :EXPR_END
          Token(TkCHAR, "?#{ch}")
        end
      end
    end

    @OP.def_rules("&&", "||") do
      |op, io|
      @lex_state = :EXPR_BEG
      Token(op)
    end

    @OP.def_rules("&", "|") do
      |op, io|
      case @lex_state
      when :EXPR_FNAME, :EXPR_DOT
        tk = Token(TkId, op)
        @lex_state = :EXPR_ARG
      else
        tk = Token(op)
        @lex_state = :EXPR_BEG
      end
      tk
    end

    @OP.def_rules("+=", "-=", "*=", "**=",
                  "&=", "|=", "^=", "<<=", ">>=", "||=", "&&=") do
      |op, io|
      @lex_state = :EXPR_BEG
      op =~ /^(.*)=$/
      Token(TkOPASGN, $1)
    end

    @OP.def_rule("+@", proc{|op, io| @lex_state == :EXPR_FNAME}) do
      |op, io|
      @lex_state = :EXPR_ARG
      Token(TkId, op)
    end

    @OP.def_rule("-@", proc{|op, io| @lex_state == :EXPR_FNAME}) do
      |op, io|
      @lex_state = :EXPR_ARG
      Token(TkId, op)
    end

    @OP.def_rules("+", "-") do
      |op, io|
      catch(:RET) do
        if :EXPR_FNAME == @lex_state or :EXPR_DOT == @lex_state
          tk = Token(TkId, op)
          @lex_state = :EXPR_ARG
        elsif @lex_state == :EXPR_ARG
          if @space_seen and peek(0) =~ /[0-9]/
            throw :RET, identify_number(op)
          else
            @lex_state = :EXPR_BEG
          end
        elsif @lex_state != :EXPR_END and peek(0) =~ /[0-9]/
          throw :RET, identify_number(op)
        else
          @lex_state = :EXPR_BEG
        end
        tk = Token(op) unless tk
        tk
      end
    end

    @OP.def_rules(".", "&.") do
      |op, io|
      @lex_state = :EXPR_BEG
      if peek(0) =~ /[0-9]/
        ungetc
        identify_number
      else
        # for "obj.if" or "obj&.if" etc.
        @lex_state = :EXPR_DOT
        Token(op)
      end
    end

    @OP.def_rules("..", "...") do
      |op, io|
      @lex_state = :EXPR_BEG
      Token(op)
    end

    lex_int2
  end

  def lex_int2
    @OP.def_rules("]", "}", ")") do
      |op, io|
      @lex_state = :EXPR_END
      @indent -= 1
      @indent_stack.pop
      Token(op)
    end

    @OP.def_rule(":") do
      |op, io|
      if @lex_state == :EXPR_END || peek(0) =~ /\s/
        @lex_state = :EXPR_BEG
        Token(TkCOLON)
      else
        @lex_state = :EXPR_FNAME;
        Token(TkSYMBEG)
      end
    end

    @OP.def_rule("::") do
      |op, io|
      #      p @lex_state.id2name, @space_seen
      if @lex_state == :EXPR_BEG or @lex_state == :EXPR_ARG && @space_seen
        @lex_state = :EXPR_BEG
        Token(TkCOLON3)
      else
        @lex_state = :EXPR_DOT
        Token(TkCOLON2)
      end
    end

    @OP.def_rule("/") do
      |op, io|
      if :EXPR_FNAME == @lex_state or :EXPR_DOT == @lex_state
        @lex_state = :EXPR_ARG
        Token(TkId, op)
      elsif @lex_state == :EXPR_BEG || @lex_state == :EXPR_MID
        identify_string(op)
      elsif peek(0) == '='
        getc
        @lex_state = :EXPR_BEG
        Token(TkOPASGN, "/") #/)
      elsif @lex_state == :EXPR_ARG and @space_seen and peek(0) !~ /\s/
        identify_string(op)
      else
        @lex_state = :EXPR_BEG
        Token("/") #/)
      end
    end

    @OP.def_rules("^") do
      |op, io|
      case @lex_state
      when :EXPR_FNAME, :EXPR_DOT
        tk = Token(TkId, op)
        @lex_state = :EXPR_ARG
      else
        tk = Token(op)
        @lex_state = :EXPR_BEG
      end
      tk
    end

    #       @OP.def_rules("^=") do
    # 	@lex_state = :EXPR_BEG
    # 	Token(OP_ASGN, :^)
    #       end

    @OP.def_rules(",") do
      |op, io|
      @lex_state = :EXPR_BEG
      Token(op)
    end

    @OP.def_rules(";") do
      |op, io|
      @lex_state = :EXPR_BEG
      until (@indent_stack.empty? ||
             [TkLPAREN, TkLBRACK, TkLBRACE,
               TkfLPAREN, TkfLBRACK, TkfLBRACE].include?(@indent_stack.last))
        @indent_stack.pop
      end
      Token(op)
    end

    @OP.def_rule("~") do
      |op, io|
      case @lex_state
      when :EXPR_FNAME, :EXPR_DOT
        @lex_state = :EXPR_ARG
        Token(TkId, op)
      else
        @lex_state = :EXPR_BEG
        Token(op)
      end
    end

    @OP.def_rule("~@", proc{|op, io| @lex_state == :EXPR_FNAME}) do
      |op, io|
      @lex_state = :EXPR_BEG
      Token("~")
    end

    @OP.def_rule("(") do
      |op, io|
      @indent += 1
      if @lex_state == :EXPR_BEG || @lex_state == :EXPR_MID
        @lex_state = :EXPR_BEG
        tk_c = TkfLPAREN
      else
        @lex_state = :EXPR_BEG
        tk_c = TkLPAREN
      end
      @indent_stack.push tk_c
      Token tk_c
    end

    @OP.def_rule("[]", proc{|op, io| @lex_state == :EXPR_FNAME}) do
      |op, io|
      @lex_state = :EXPR_ARG
      Token(TkId, op)
    end

    @OP.def_rule("[]=", proc{|op, io| @lex_state == :EXPR_FNAME}) do
      |op, io|
      @lex_state = :EXPR_ARG
      Token(TkId, op)
    end

    @OP.def_rule("[") do
      |op, io|
      text = nil
      @indent += 1
      if @lex_state == :EXPR_FNAME
        tk_c = TkfLBRACK
      else
        if @lex_state == :EXPR_BEG || @lex_state == :EXPR_MID
          tk_c = TkLBRACK
        elsif @lex_state == :EXPR_ARG && @space_seen
          tk_c = TkLBRACK
        elsif @lex_state == :EXPR_DOT
          if peek(0) == "]"
            tk_c = TkIDENTIFIER
            getc
            if peek(0) == "="
              text = "[]="
            else
              text = "[]"
            end
          else
            tk_c = TkOp
          end
        else
          tk_c = TkfLBRACK
        end
        @lex_state = :EXPR_BEG
      end
      @indent_stack.push tk_c
      Token(tk_c, text)
    end

    @OP.def_rule("{") do
      |op, io|
      @indent += 1
      if @lex_state != :EXPR_END && @lex_state != :EXPR_ARG
        tk_c = TkLBRACE
      else
        tk_c = TkfLBRACE
      end
      @lex_state = :EXPR_BEG
      @indent_stack.push tk_c
      Token(tk_c)
    end

    @OP.def_rule('\\') do
      |op, io|
      if peek(0) == "\n"
        @space_seen = true
        @continue = true
      end
      Token("\\")
    end

    @OP.def_rule('%') do
      |op, io|
      if :EXPR_FNAME == @lex_state or :EXPR_DOT == @lex_state
        @lex_state = :EXPR_ARG
        Token(TkId, op)
      elsif @lex_state == :EXPR_BEG || @lex_state == :EXPR_MID
        identify_quotation
      elsif peek(0) == '='
        getc
        Token(TkOPASGN, :%)
      elsif @lex_state == :EXPR_ARG and @space_seen and peek(0) !~ /\s/
        identify_quotation
      else
        @lex_state = :EXPR_BEG
        Token("%") #))
      end
    end

    @OP.def_rule('$') do
      |op, io|
      identify_gvar
    end

    @OP.def_rule('@') do
      |op, io|
      if peek(0) =~ /[\w@]/
        ungetc
        identify_identifier
      else
        Token("@")
      end
    end

    #       @OP.def_rule("def", proc{|op, io| /\s/ =~ io.peek(0)}) do
    # 	|op, io|
    # 	@indent += 1
    # 	@lex_state = :EXPR_FNAME
    # #	@lex_state = :EXPR_END
    # #	until @rests[0] == "\n" or @rests[0] == ";"
    # #	  rests.shift
    # #	end
    #       end

    @OP.def_rule("_") do
      if peek_match?(/_END__/) and @lex_state == :EXPR_BEG then
        6.times { getc }
        Token(TkEND_OF_SCRIPT, '__END__')
      else
        ungetc
        identify_identifier
      end
    end

    @OP.def_rule("") do
      |op, io|
      printf "MATCH: start %s: %s\n", op, io.inspect if RDoc::RubyLex.debug?
      if peek(0) =~ /[0-9]/
        t = identify_number
      else
        t = identify_identifier
      end
      printf "MATCH: end %s: %s\n", op, io.inspect if RDoc::RubyLex.debug?
      t
    end

    p @OP if RDoc::RubyLex.debug?
  end

  def identify_gvar
    @lex_state = :EXPR_END

    case ch = getc
    when /[~_*$?!@\/\\;,=:<>".]/   #"
      Token(TkGVAR, "$" + ch)
    when "-"
      Token(TkGVAR, "$-" + getc)
    when "&", "`", "'", "+"
      Token(TkBACK_REF, "$"+ch)
    when /[1-9]/
      ref = ch
      while (ch = getc) =~ /[0-9]/ do ref << ch end
      ungetc
      Token(TkNTH_REF, "$#{ref}")
    when /\w/
      ungetc
      ungetc
      identify_identifier
    else
      ungetc
      Token("$")
    end
  end

  IDENT_RE = eval '/[\w\u{0080}-\u{FFFFF}]/u'

  def identify_identifier
    token = ""
    if peek(0) =~ /[$@]/
      token.concat(c = getc)
      if c == "@" and peek(0) == "@"
        token.concat getc
      end
    end

    while (ch = getc) =~ IDENT_RE do
      print " :#{ch}: " if RDoc::RubyLex.debug?
      token.concat ch
    end

    ungetc

    if (ch == "!" || ch == "?") && token[0,1] =~ /\w/ && peek(0) != "="
      token.concat getc
    end

    # almost fix token

    case token
    when /^\$/
      return Token(TkGVAR, token)
    when /^\@\@/
      @lex_state = :EXPR_END
      # p Token(TkCVAR, token)
      return Token(TkCVAR, token)
    when /^\@/
      @lex_state = :EXPR_END
      return Token(TkIVAR, token)
    end

    if @lex_state != :EXPR_DOT
      print token, "\n" if RDoc::RubyLex.debug?

      token_c, *trans = TkReading2Token[token]
      if token_c
        # reserved word?

        if (@lex_state != :EXPR_BEG &&
            @lex_state != :EXPR_FNAME &&
            trans[1])
          # modifiers
          token_c = TkSymbol2Token[trans[1]]
          @lex_state = trans[0]
        else
          if @lex_state != :EXPR_FNAME
            if ENINDENT_CLAUSE.include?(token)
              valid = peek(0) != ':'

              # check for ``class = val'' etc.
              case token
              when "class"
                valid = false unless peek_match?(/^\s*(<<|\w|::)/)
              when "def"
                valid = false if peek_match?(/^\s*(([+-\/*&\|^]|<<|>>|\|\||\&\&)=|\&\&|\|\|)/)
              when "do"
                valid = false if peek_match?(/^\s*([+-\/*]?=|\*|<|>|\&)/)
              when *ENINDENT_CLAUSE
                valid = false if peek_match?(/^\s*([+-\/*]?=|\*|<|>|\&|\|)/)
              else
                # no nothing
              end if valid

              if valid
                if token == "do"
                  if ![TkFOR, TkWHILE, TkUNTIL].include?(@indent_stack.last)
                    @indent += 1
                    @indent_stack.push token_c
                  end
                else
                  @indent += 1
                  @indent_stack.push token_c
                end
              else
                if peek(0) == ':' and !peek_match?(/^::/)
                  token.concat getc
                  token_c = TkSYMBOL
                else
                  token_c = TkIDENTIFIER
                end
              end

            elsif DEINDENT_CLAUSE.include?(token)
              @indent -= 1
              @indent_stack.pop
            end
            @lex_state = trans[0]
          else
            @lex_state = :EXPR_END
          end
        end
        return Token(token_c, token)
      end
    end

    if @lex_state == :EXPR_FNAME
      @lex_state = :EXPR_END
      if peek(0) == '='
        token.concat getc
      end
    elsif @lex_state == :EXPR_BEG || @lex_state == :EXPR_DOT ||
          @lex_state == :EXPR_ARG
      @lex_state = :EXPR_ARG
    else
      @lex_state = :EXPR_END
    end

    if token[0, 1] =~ /[A-Z]/
      if token[-1] =~ /[!?]/
        return Token(TkIDENTIFIER, token)
      else
        return Token(TkCONSTANT, token)
      end
    elsif token[token.size - 1, 1] =~ /[!?]/
      return Token(TkFID, token)
    else
      if peek(0) == ':' and !peek_match?(/^::/)
        token.concat getc
        return Token(TkSYMBOL, token)
      else
        return Token(TkIDENTIFIER, token)
      end
    end
  end

  def identify_here_document(op)
    ch = getc
    start_token = op
    #    if lt = PERCENT_LTYPE[ch]
    if ch == "-" or ch == "~"
      start_token.concat ch
      ch = getc
      indent = true
    end
    if /['"`]/ =~ ch
      start_token.concat ch
      user_quote = lt = ch
      quoted = ""
      while (c = getc) && c != lt
        quoted.concat c
      end
      start_token.concat quoted
      start_token.concat lt
    else
      user_quote = nil
      lt = '"'
      quoted = ch.dup
      while (c = getc) && c =~ /\w/
        quoted.concat c
      end
      start_token.concat quoted
      ungetc
    end

    @heredoc_queue << {
      quoted: quoted,
      lt: lt,
      indent: indent,
      started: false
    }
    @lex_state = :EXPR_BEG
    Token(RDoc::RubyLex::TkHEREDOCBEG, start_token)
  end

  def identify_here_document_body(quoted, lt, indent)
    ltback, @ltype = @ltype, lt

    doc = ""
    heredoc_end = nil
    while l = gets
      l = l.sub(/(:?\r)?\n\z/, "\n")
      if (indent ? l.strip : l.chomp) == quoted
        heredoc_end = l
        break
      end
      doc << l
    end
    raise Error, "Missing terminating #{quoted} for string" unless heredoc_end

    @ltype = ltback
    @lex_state = :EXPR_BEG
    [Token(RDoc::RubyLex::TkHEREDOC, doc), heredoc_end]
  end

  def identify_quotation
    type = ch = getc
    if lt = PERCENT_LTYPE[type]
      ch = getc
    elsif type =~ /\W/
      type = nil
      lt = "\""
    else
      return Token(TkMOD, '%')
    end
    #     if ch !~ /\W/
    #       ungetc
    #       next
    #     end
    #@ltype = lt
    @quoted = ch unless @quoted = PERCENT_PAREN[ch]
    identify_string(lt, @quoted, type)
  end

  def identify_number(op = "")
    @lex_state = :EXPR_END

    num = op

    if peek(0) == "0" && peek(1) !~ /[.eEri]/
      num << getc

      case peek(0)
      when /[xX]/
        ch = getc
        match = /[0-9a-fA-F_]/
      when /[bB]/
        ch = getc
        match = /[01_]/
      when /[oO]/
        ch = getc
        match = /[0-7_]/
      when /[dD]/
        ch = getc
        match = /[0-9_]/
      when /[0-7]/
        match = /[0-7_]/
      when /[89]/
        raise Error, "Illegal octal digit"
      else
        return Token(TkINTEGER, num)
      end

      num << ch if ch

      len0 = true
      non_digit = false
      while ch = getc
        num << ch
        if match =~ ch
          if ch == "_"
            if non_digit
              raise Error, "trailing `#{ch}' in number"
            else
              non_digit = ch
            end
          else
            non_digit = false
            len0 = false
          end
        else
          ungetc
          num[-1, 1] = ''
          if len0
            raise Error, "numeric literal without digits"
          end
          if non_digit
            raise Error, "trailing `#{non_digit}' in number"
          end
          break
        end
      end
      return Token(TkINTEGER, num)
    end

    type = TkINTEGER
    allow_point = true
    allow_e = true
    allow_ri = true
    non_digit = false
    while ch = getc
      num << ch
      case ch
      when /[0-9]/
        non_digit = false
      when "_"
        non_digit = ch
      when allow_point && "."
        if non_digit
          raise Error, "trailing `#{non_digit}' in number"
        end
        type = TkFLOAT
        if peek(0) !~ /[0-9]/
          type = TkINTEGER
          ungetc
          num[-1, 1] = ''
          break
        end
        allow_point = false
      when allow_e && "e", allow_e && "E"
        if non_digit
          raise Error, "trailing `#{non_digit}' in number"
        end
        type = TkFLOAT
        if peek(0) =~ /[+-]/
          num << getc
        end
        allow_e = false
        allow_ri = false
        allow_point = false
        non_digit = ch
      when allow_ri && "r"
        if non_digit
          raise Error, "trailing `#{non_digit}' in number"
        end
        type = TkRATIONAL
        if peek(0) == 'i'
          type = TkIMAGINARY
          num << getc
        end
        break
      when allow_ri && "i"
        if non_digit && non_digit != "r"
          raise Error, "trailing `#{non_digit}' in number"
        end
        type = TkIMAGINARY
        break
      else
        if non_digit
          raise Error, "trailing `#{non_digit}' in number"
        end
        ungetc
        num[-1, 1] = ''
        break
      end
    end

    Token(type, num)
  end

  def identify_string(ltype, quoted = ltype, type = nil)
    close = PERCENT_PAREN.values.include?(quoted)
    @ltype = ltype
    @quoted = quoted

    str = if ltype == quoted and %w[" ' /].include? ltype then
            ltype.dup
          else
            "%#{type}#{PERCENT_PAREN_REV[quoted]||quoted}"
          end

    subtype = nil
    begin
      nest = 0

      while ch = getc
        str << ch

        if @quoted == ch and nest <= 0
          break
        elsif @ltype != "'" && @ltype != "]" && @ltype != ":" and ch == "#"
          ch = getc
          if ch == "{" then
            subtype = true
            str << ch << skip_inner_expression
            next
          else
            ungetc
          end
        elsif ch == '\\'
          case @ltype
          when "'" then
            case ch = getc
            when "'", '\\' then
              str << ch
            else
<<<<<<< HEAD
=======
              str << '\\'
>>>>>>> bfa71b78
              str << ch
            end
          else
            str << read_escape
          end
        end

        if close then
          if PERCENT_PAREN[ch] == @quoted
            nest += 1
          elsif ch == @quoted
            nest -= 1
          end
        end
      end

      if @ltype == "/"
        while peek(0) =~ /i|m|x|o|e|s|u|n/
          str << getc
        end
      end

      if subtype
        Token(DLtype2Token[ltype], str)
      else
        Token(Ltype2Token[ltype], str)
      end
    ensure
      @ltype = nil
      @quoted = nil
      @lex_state = :EXPR_END
    end
  end

  def skip_inner_expression
    res = ""
    nest = 0
    while ch = getc
      res << ch
      if ch == '}'
        break if nest.zero?
        nest -= 1
      elsif ch == '{'
        nest += 1
      end
    end
    res
  end

  def identify_comment
    @ltype = "#"

    comment = '#'

    while ch = getc
      # if ch == "\\" #"
      #   read_escape
      # end
      if ch == "\n"
        @ltype = nil
        ungetc
        break
      end

      comment << ch
    end

    return Token(TkCOMMENT, comment)
  end

  def read_escape
    escape = ''
    ch = getc

    case ch
    when "\n", "\r", "\f"
      escape << ch
    when "\\", "n", "t", "r", "f", "v", "a", "e", "b", "s" #"
      escape << ch
    when /[0-7]/
      ungetc ch
      3.times do
        ch = getc
        case ch
        when /[0-7]/
          escape << ch
        when nil
          break
        else
          ungetc
          break
        end
      end

    when "x"
      escape << ch

      2.times do
        ch = getc
        case ch
        when /[0-9a-fA-F]/
          escape << ch
        when nil
          break
        else
          ungetc
          break
        end
      end

    when "M"
      escape << ch

      ch = getc
      if ch != '-'
        ungetc
      else
        escape << ch

        ch = getc
        if ch == "\\" #"
          ungetc
          escape << read_escape
        else
          escape << ch
        end
      end

    when "C", "c" #, "^"
      escape << ch

      if ch == "C"
        ch = getc

        if ch == "-"
          escape << ch
          ch = getc
          escape << ch

          escape << read_escape if ch == "\\"
        else
          ungetc
        end
      elsif (ch = getc) == "\\" #"
        escape << ch << read_escape
      end
    else
      escape << ch

      # other characters
    end

    escape
  end

  # :startdoc:

end

#RDoc::RubyLex.debug_level = 1<|MERGE_RESOLUTION|>--- conflicted
+++ resolved
@@ -1337,10 +1337,6 @@
             when "'", '\\' then
               str << ch
             else
-<<<<<<< HEAD
-=======
-              str << '\\'
->>>>>>> bfa71b78
               str << ch
             end
           else
