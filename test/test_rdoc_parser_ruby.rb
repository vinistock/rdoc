# coding: utf-8
# frozen_string_literal: false

require 'rdoc/test_case'

class TestRDocParserRuby < RDoc::TestCase

  def setup
    super

    @tempfile = Tempfile.new self.class.name
    @filename = @tempfile.path

    # Some tests need two paths.
    @tempfile2 = Tempfile.new self.class.name
    @filename2 = @tempfile2.path

    @top_level = @store.add_file @filename
    @top_level2 = @store.add_file @filename2

    @options = RDoc::Options.new
    @options.quiet = true
    @options.option_parser = OptionParser.new

    @comment = RDoc::Comment.new '', @top_level

    @stats = RDoc::Stats.new @store, 0
  end

  def teardown
    super

    @tempfile.close!
    @tempfile2.close!
  end

  def test_collect_first_comment
    p = util_parser <<-CONTENT
# first

# second
class C; end
    CONTENT

    comment = p.collect_first_comment

    assert_equal RDoc::Comment.new("# first\n", @top_level), comment
  end

  def test_collect_first_comment_encoding
    @options.encoding = Encoding::CP852

    p = util_parser <<-CONTENT
# first

# second
class C; end
    CONTENT

    comment = p.collect_first_comment

    assert_equal Encoding::CP852, comment.text.encoding
  end

  def test_collect_first_comment_rd_hash
    parser = util_parser <<-CONTENT
=begin
first
=end

# second
class C; end
    CONTENT

    comment = parser.collect_first_comment

    assert_equal RDoc::Comment.new("=begin\nfirst\n=end\n\n", @top_level), comment
  end

  def test_get_class_or_module
    ctxt = RDoc::Context.new
    ctxt.store = @store

    cont, name_t, given_name = util_parser('A')    .get_class_or_module ctxt

    assert_equal ctxt, cont
    assert_equal 'A', name_t.text
    assert_equal 'A', given_name

    cont, name_t, given_name = util_parser('B::C') .get_class_or_module ctxt

    b = @store.find_module_named('B')
    assert_equal b, cont
    assert_equal [@top_level], b.in_files
    assert_equal 'C', name_t.text
    assert_equal 'B::C', given_name

    cont, name_t, given_name = util_parser('D:: E').get_class_or_module ctxt

    assert_equal @store.find_module_named('D'), cont
    assert_equal 'E', name_t.text
    assert_equal 'D::E', given_name

    assert_raises NoMethodError do
      util_parser("A::\nB").get_class_or_module ctxt
    end
  end

  def test_get_class_or_module_document_children
    ctxt = @top_level.add_class RDoc::NormalClass, 'A'
    ctxt.stop_doc

    util_parser('B::C').get_class_or_module ctxt

    b = @store.find_module_named('A::B')
    assert b.ignored?

    d = @top_level.add_class RDoc::NormalClass, 'A::D'

    util_parser('D::E').get_class_or_module ctxt

    refute d.ignored?
  end

  def test_get_class_or_module_ignore_constants
    ctxt = RDoc::Context.new
    ctxt.store = @store

    util_parser('A')   .get_class_or_module ctxt, true
    util_parser('A::B').get_class_or_module ctxt, true

    assert_empty ctxt.constants
    assert_empty @store.modules_hash.keys
    assert_empty @store.classes_hash.keys
  end

  def test_get_class_specification
    assert_equal 'A',    util_parser('A')   .get_class_specification
    assert_equal 'A::B', util_parser('A::B').get_class_specification
    assert_equal '::A',  util_parser('::A').get_class_specification

    assert_equal 'self', util_parser('self').get_class_specification

    assert_equal '',     util_parser('').get_class_specification

    assert_equal '',     util_parser('$g').get_class_specification
  end

  def test_get_symbol_or_name
    util_parser "* & | + 5 / 4"

    assert_equal '*', @parser.get_symbol_or_name

    @parser.skip_tkspace

    assert_equal '&', @parser.get_symbol_or_name

    @parser.skip_tkspace

    assert_equal '|', @parser.get_symbol_or_name

    @parser.skip_tkspace

    assert_equal '+', @parser.get_symbol_or_name

    @parser.skip_tkspace
    @parser.get_tk
    @parser.skip_tkspace

    assert_equal '/', @parser.get_symbol_or_name
  end

  def test_suppress_parents
    a = @top_level.add_class RDoc::NormalClass, 'A'
    b = a.add_class RDoc::NormalClass, 'B'
    c = b.add_class RDoc::NormalClass, 'C'

    util_parser ''

    @parser.suppress_parents c, a

    assert c.suppressed?
    assert b.suppressed?
    refute a.suppressed?
  end

  def test_suppress_parents_documented
    a = @top_level.add_class RDoc::NormalClass, 'A'
    b = a.add_class RDoc::NormalClass, 'B'
    b.add_comment RDoc::Comment.new("hello"), @top_level
    c = b.add_class RDoc::NormalClass, 'C'

    util_parser ''

    @parser.suppress_parents c, a

    assert c.suppressed?
    refute b.suppressed?
    refute a.suppressed?
  end

  def test_look_for_directives_in_attr
    util_parser ""

    comment = RDoc::Comment.new "# :attr: my_attr\n", @top_level

    @parser.look_for_directives_in @top_level, comment

    assert_equal "# :attr: my_attr\n", comment.text

    comment = RDoc::Comment.new "# :attr_reader: my_method\n", @top_level

    @parser.look_for_directives_in @top_level, comment

    assert_equal "# :attr_reader: my_method\n", comment.text

    comment = RDoc::Comment.new "# :attr_writer: my_method\n", @top_level

    @parser.look_for_directives_in @top_level, comment

    assert_equal "# :attr_writer: my_method\n", comment.text
  end

  def test_look_for_directives_in_commented
    util_parser ""

    comment = RDoc::Comment.new <<-COMMENT, @top_level
# how to make a section:
# # :section: new section
    COMMENT

    @parser.look_for_directives_in @top_level, comment

    section = @top_level.current_section
    assert_equal nil, section.title
    assert_equal nil, section.comment

    assert_equal "# how to make a section:\n# # :section: new section\n",
                 comment.text
  end

  def test_look_for_directives_in_method
    util_parser ""

    comment = RDoc::Comment.new "# :method: my_method\n", @top_level

    @parser.look_for_directives_in @top_level, comment

    assert_equal "# :method: my_method\n", comment.text

    comment = RDoc::Comment.new "# :singleton-method: my_method\n", @top_level

    @parser.look_for_directives_in @top_level, comment

    assert_equal "# :singleton-method: my_method\n", comment.text
  end

  def test_look_for_directives_in_section
    util_parser ""

    comment = RDoc::Comment.new <<-COMMENT, @top_level
# :section: new section
# woo stuff
    COMMENT

    @parser.look_for_directives_in @top_level, comment

    section = @top_level.current_section
    assert_equal 'new section', section.title
    assert_equal [comment("# woo stuff\n", @top_level)], section.comments

    assert_empty comment
  end

  def test_look_for_directives_in_unhandled
    util_parser ""

    comment = RDoc::Comment.new "# :unhandled: blah\n", @top_level

    @parser.look_for_directives_in @top_level, comment

    assert_equal 'blah', @top_level.metadata['unhandled']
  end

  def test_parse_for_in
    klass = RDoc::NormalClass.new 'Foo'
    klass.parent = @top_level

    comment = RDoc::Comment.new '', @top_level

    util_parser <<ruby
def sum(n)
  result = 0
  for i in 1..n do
    result += i
  end
  result
end
ruby

    tk = @parser.get_tk

    @parser.parse_method klass, RDoc::Parser::Ruby::NORMAL, tk, comment

    sum = klass.method_list.first
    assert_equal 'sum',      sum.name
    assert_equal @top_level, sum.file
  end

  def test_parse_alias
    klass = RDoc::NormalClass.new 'Foo'
    klass.parent = @top_level

    util_parser "alias :next= :bar"

    tk = @parser.get_tk

    alas = @parser.parse_alias klass, RDoc::Parser::Ruby::NORMAL, tk, 'comment'

    assert_equal 'bar',      alas.old_name
    assert_equal 'next=',    alas.new_name
    assert_equal klass,      alas.parent
    assert_equal 'comment',  alas.comment
    assert_equal @top_level, alas.file
    assert_equal 1,          alas.line
  end

  def test_parse_alias_singleton
    klass = RDoc::NormalClass.new 'Foo'
    klass.parent = @top_level

    util_parser "alias :next= :bar"

    tk = @parser.get_tk

    alas = @parser.parse_alias klass, RDoc::Parser::Ruby::SINGLE, tk, 'comment'

    assert_equal 'bar',      alas.old_name
    assert_equal 'next=',    alas.new_name
    assert_equal klass,      alas.parent
    assert_equal 'comment',  alas.comment
    assert_equal @top_level, alas.file
    assert                   alas.singleton
  end

  def test_parse_alias_stopdoc
    klass = RDoc::NormalClass.new 'Foo'
    klass.parent = @top_level
    klass.stop_doc

    util_parser "alias :next= :bar"

    tk = @parser.get_tk

    @parser.parse_alias klass, RDoc::Parser::Ruby::NORMAL, tk, 'comment'

    assert_empty klass.aliases
    assert_empty klass.unmatched_alias_lists
  end

  def test_parse_alias_meta
    klass = RDoc::NormalClass.new 'Foo'
    klass.parent = @top_level

    util_parser "alias m.chop m"

    tk = @parser.get_tk

    alas = @parser.parse_alias klass, RDoc::Parser::Ruby::NORMAL, tk, 'comment'

    assert_nil alas
  end

  def test_parse_attr
    klass = RDoc::NormalClass.new 'Foo'
    klass.parent = @top_level

    comment = RDoc::Comment.new "##\n# my attr\n", @top_level

    util_parser "attr :foo, :bar"

    tk = @parser.get_tk

    @parser.parse_attr klass, RDoc::Parser::Ruby::NORMAL, tk, comment

    assert_equal 1, klass.attributes.length

    foo = klass.attributes.first
    assert_equal 'foo', foo.name
    assert_equal 'my attr', foo.comment.text
    assert_equal @top_level, foo.file
    assert_equal 1, foo.line
  end

  def test_parse_attr_stopdoc
    klass = RDoc::NormalClass.new 'Foo'
    klass.parent = @top_level
    klass.stop_doc

    comment = RDoc::Comment.new "##\n# my attr\n", @top_level

    util_parser "attr :foo, :bar"

    tk = @parser.get_tk

    @parser.parse_attr klass, RDoc::Parser::Ruby::NORMAL, tk, comment

    assert_empty klass.attributes
  end

  def test_parse_attr_accessor
    klass = RDoc::NormalClass.new 'Foo'
    klass.parent = @top_level

    comment = RDoc::Comment.new "##\n# my attr\n", @top_level

    util_parser "attr_accessor :foo, :bar"

    tk = @parser.get_tk

    @parser.parse_attr_accessor klass, RDoc::Parser::Ruby::NORMAL, tk, comment

    assert_equal 2, klass.attributes.length

    foo = klass.attributes.first
    assert_equal 'foo', foo.name
    assert_equal 'RW', foo.rw
    assert_equal 'my attr', foo.comment.text
    assert_equal @top_level, foo.file
    assert_equal 1, foo.line

    bar = klass.attributes.last
    assert_equal 'bar', bar.name
    assert_equal 'RW', bar.rw
    assert_equal 'my attr', bar.comment.text
  end

  def test_parse_attr_accessor_nodoc
    klass = RDoc::NormalClass.new 'Foo'
    klass.parent = @top_level

    comment = RDoc::Comment.new "##\n# my attr\n", @top_level

    util_parser "attr_accessor :foo, :bar # :nodoc:"

    tk = @parser.get_tk

    @parser.parse_attr_accessor klass, RDoc::Parser::Ruby::NORMAL, tk, comment

    assert_equal 0, klass.attributes.length
  end

  def test_parse_attr_accessor_nodoc_track
    klass = RDoc::NormalClass.new 'Foo'
    klass.parent = @top_level

    comment = RDoc::Comment.new "##\n# my attr\n", @top_level

    @options.visibility = :nodoc

    util_parser "attr_accessor :foo, :bar # :nodoc:"

    tk = @parser.get_tk

    @parser.parse_attr_accessor klass, RDoc::Parser::Ruby::NORMAL, tk, comment

    refute_empty klass.attributes
  end

  def test_parse_attr_accessor_stopdoc
    klass = RDoc::NormalClass.new 'Foo'
    klass.parent = @top_level
    klass.stop_doc

    comment = RDoc::Comment.new "##\n# my attr\n", @top_level

    util_parser "attr_accessor :foo, :bar"

    tk = @parser.get_tk

    @parser.parse_attr_accessor klass, RDoc::Parser::Ruby::NORMAL, tk, comment

    assert_empty klass.attributes
  end

  def test_parse_attr_accessor_writer
    klass = RDoc::NormalClass.new 'Foo'
    klass.parent = @top_level

    comment = RDoc::Comment.new "##\n# my attr\n", @top_level

    util_parser "attr_writer :foo, :bar"

    tk = @parser.get_tk

    @parser.parse_attr_accessor klass, RDoc::Parser::Ruby::NORMAL, tk, comment

    assert_equal 2, klass.attributes.length

    foo = klass.attributes.first
    assert_equal 'foo', foo.name
    assert_equal 'W', foo.rw
    assert_equal "my attr", foo.comment.text
    assert_equal @top_level, foo.file

    bar = klass.attributes.last
    assert_equal 'bar', bar.name
    assert_equal 'W', bar.rw
    assert_equal "my attr", bar.comment.text
  end

  def test_parse_meta_attr
    klass = RDoc::NormalClass.new 'Foo'
    klass.parent = @top_level

    comment = RDoc::Comment.new "##\n# :attr: \n# my method\n", @top_level

    util_parser "add_my_method :foo, :bar"

    tk = @parser.get_tk

    @parser.parse_meta_attr klass, RDoc::Parser::Ruby::NORMAL, tk, comment

    assert_equal 2, klass.attributes.length
    foo = klass.attributes.first
    assert_equal 'foo', foo.name
    assert_equal 'RW', foo.rw
    assert_equal "my method", foo.comment.text
    assert_equal @top_level, foo.file
  end

  def test_parse_meta_attr_accessor
    klass = RDoc::NormalClass.new 'Foo'
    klass.parent = @top_level

    comment =
      RDoc::Comment.new "##\n# :attr_accessor: \n# my method\n", @top_level

    util_parser "add_my_method :foo, :bar"

    tk = @parser.get_tk

    @parser.parse_meta_attr klass, RDoc::Parser::Ruby::NORMAL, tk, comment

    assert_equal 2, klass.attributes.length
    foo = klass.attributes.first
    assert_equal 'foo', foo.name
    assert_equal 'RW', foo.rw
    assert_equal 'my method', foo.comment.text
    assert_equal @top_level, foo.file
  end

  def test_parse_meta_attr_named
    klass = RDoc::NormalClass.new 'Foo'
    klass.parent = @top_level

    comment = RDoc::Comment.new "##\n# :attr: foo\n# my method\n", @top_level

    util_parser "add_my_method :foo, :bar"

    tk = @parser.get_tk

    @parser.parse_meta_attr klass, RDoc::Parser::Ruby::NORMAL, tk, comment

    assert_equal 1, klass.attributes.length
    foo = klass.attributes.first
    assert_equal 'foo', foo.name
    assert_equal 'RW', foo.rw
    assert_equal 'my method', foo.comment.text
    assert_equal @top_level, foo.file
  end

  def test_parse_meta_attr_reader
    klass = RDoc::NormalClass.new 'Foo'
    klass.parent = @top_level

    comment =
      RDoc::Comment.new "##\n# :attr_reader: \n# my method\n", @top_level

    util_parser "add_my_method :foo, :bar"

    tk = @parser.get_tk

    @parser.parse_meta_attr klass, RDoc::Parser::Ruby::NORMAL, tk, comment

    foo = klass.attributes.first
    assert_equal 'foo', foo.name
    assert_equal 'R', foo.rw
    assert_equal 'my method', foo.comment.text
    assert_equal @top_level, foo.file
  end

  def test_parse_meta_attr_stopdoc
    klass = RDoc::NormalClass.new 'Foo'
    klass.parent = @top_level
    klass.stop_doc

    comment = RDoc::Comment.new "##\n# :attr: \n# my method\n", @top_level

    util_parser "add_my_method :foo, :bar"

    tk = @parser.get_tk

    @parser.parse_meta_attr klass, RDoc::Parser::Ruby::NORMAL, tk, comment

    assert_empty klass.attributes
  end

  def test_parse_meta_attr_writer
    klass = RDoc::NormalClass.new 'Foo'
    klass.parent = @top_level

    comment =
      RDoc::Comment.new "##\n# :attr_writer: \n# my method\n", @top_level

    util_parser "add_my_method :foo, :bar"

    tk = @parser.get_tk

    @parser.parse_meta_attr klass, RDoc::Parser::Ruby::NORMAL, tk, comment

    foo = klass.attributes.first
    assert_equal 'foo', foo.name
    assert_equal 'W', foo.rw
    assert_equal "my method", foo.comment.text
    assert_equal @top_level, foo.file
  end

  def test_parse_class
    comment = RDoc::Comment.new "##\n# my class\n", @top_level

    util_parser "class Foo\nend"

    tk = @parser.get_tk

    @parser.parse_class @top_level, RDoc::Parser::Ruby::NORMAL, tk, comment

    foo = @top_level.classes.first
    assert_equal 'Foo', foo.full_name
    assert_equal 'my class', foo.comment.text
    assert_equal [@top_level], foo.in_files
    assert_equal 1, foo.line
  end

  def test_parse_class_singleton
    comment = RDoc::Comment.new "##\n# my class\n", @top_level

    util_parser <<-RUBY
class C
  class << self
  end
end
    RUBY

    tk = @parser.get_tk

    @parser.parse_class @top_level, RDoc::Parser::Ruby::NORMAL, tk, comment

    c = @top_level.classes.first
    assert_equal 'C', c.full_name
    assert_equal 1, c.line
  end

  def test_parse_class_ghost_method
    util_parser <<-CLASS
class Foo
  ##
  # :method: blah
  # my method
end
    CLASS

    tk = @parser.get_tk

    @parser.parse_class @top_level, RDoc::Parser::Ruby::NORMAL, tk, @comment

    foo = @top_level.classes.first
    assert_equal 'Foo', foo.full_name

    blah = foo.method_list.first
    assert_equal 'Foo#blah', blah.full_name
    assert_equal @top_level, blah.file
  end

  def test_parse_class_ghost_method_yields
    util_parser <<-CLASS
class Foo
  ##
  # :method:
  # :call-seq:
  #   yields(name)
end
    CLASS

    tk = @parser.get_tk

    @parser.parse_class @top_level, RDoc::Parser::Ruby::NORMAL, tk, @comment

    foo = @top_level.classes.first
    assert_equal 'Foo', foo.full_name

    blah = foo.method_list.first
    assert_equal 'Foo#yields', blah.full_name
    assert_equal 'yields(name)', blah.call_seq
    assert_equal @top_level, blah.file
  end

  def test_parse_class_multi_ghost_methods
    util_parser <<-'CLASS'
class Foo
  ##
  # :method: one
  #
  # my method

  ##
  # :method: two
  #
  # my method

  [:one, :two].each do |t|
    eval("def #{t}; \"#{t}\"; end")
  end
end
    CLASS

    tk = @parser.get_tk

    @parser.parse_class @top_level, RDoc::Parser::Ruby::NORMAL, tk, @comment

    foo = @top_level.classes.first
    assert_equal 'Foo', foo.full_name

    assert_equal 2, foo.method_list.length
  end

  def test_parse_class_nodoc
    comment = RDoc::Comment.new "##\n# my class\n", @top_level

    util_parser "class Foo # :nodoc:\nend"

    tk = @parser.get_tk

    @parser.parse_class @top_level, RDoc::Parser::Ruby::NORMAL, tk, comment

    foo = @top_level.classes.first
    assert_equal 'Foo', foo.full_name
    assert_empty foo.comment
    assert_equal [@top_level], foo.in_files
    assert_equal 1, foo.line
  end

  def test_parse_class_single_root
    comment = RDoc::Comment.new "##\n# my class\n", @top_level

    util_parser "class << ::Foo\nend"

    tk = @parser.get_tk

    @parser.parse_class @top_level, RDoc::Parser::Ruby::NORMAL, tk, comment

    foo = @store.all_modules.first
    assert_equal 'Foo', foo.full_name
  end

  def test_parse_class_stopdoc
    @top_level.stop_doc

    comment = RDoc::Comment.new "##\n# my class\n", @top_level

    util_parser "class Foo\nend"

    tk = @parser.get_tk

    @parser.parse_class @top_level, RDoc::Parser::Ruby::NORMAL, tk, comment

    assert_empty @top_level.classes.first.comment
  end

  def test_parse_class_lower_name_warning
    @options.verbosity = 2
    out, err = capture_io do
      util_parser "class foo\nend"
      tk = @parser.get_tk
      @parser.parse_class @top_level, RDoc::Parser::Ruby::NORMAL, tk, @comment
    end
    assert_match /Expected class name or '<<'\. Got/, err
  end

  def test_parse_multi_ghost_methods
    util_parser <<-'CLASS'
class Foo
  ##
  # :method: one
  #
  # my method

  ##
  # :method: two
  #
  # my method

  [:one, :two].each do |t|
    eval("def #{t}; \"#{t}\"; end")
  end
end
    CLASS

    tk = @parser.get_tk

    @parser.parse_class @top_level, RDoc::Parser::Ruby::NORMAL, tk, @comment

    foo = @top_level.classes.first
    assert_equal 'Foo', foo.full_name

    assert_equal 2, foo.method_list.length
  end

  def test_parse_const_fail_w_meta
    util_parser <<-CLASS
class ConstFailMeta
  ##
  # :attr: one
  #
  # an attribute

  OtherModule.define_attr(self, :one)
end
    CLASS

    tk = @parser.get_tk

    @parser.parse_class @top_level, RDoc::Parser::Ruby::NORMAL, tk, @comment

    const_fail_meta = @top_level.classes.first
    assert_equal 'ConstFailMeta', const_fail_meta.full_name

    assert_equal 1, const_fail_meta.attributes.length
  end

  def test_parse_class_nested_superclass
    foo = @top_level.add_module RDoc::NormalModule, 'Foo'

    util_parser "class Bar < Super\nend"

    tk = @parser.get_tk

    @parser.parse_class foo, RDoc::Parser::Ruby::NORMAL, tk, @comment

    bar = foo.classes.first
    assert_equal 'Super', bar.superclass
  end

  def test_parse_module
    comment = RDoc::Comment.new "##\n# my module\n", @top_level

    util_parser "module Foo\nend"

    tk = @parser.get_tk

    @parser.parse_module @top_level, RDoc::Parser::Ruby::NORMAL, tk, comment

    foo = @top_level.modules.first
    assert_equal 'Foo', foo.full_name
    assert_equal 'my module', foo.comment.text
  end

  def test_parse_module_nodoc
    @top_level.stop_doc

    comment = RDoc::Comment.new "##\n# my module\n", @top_level

    util_parser "module Foo # :nodoc:\nend"

    tk = @parser.get_tk

    @parser.parse_module @top_level, RDoc::Parser::Ruby::NORMAL, tk, comment

    foo = @top_level.modules.first
    assert_equal 'Foo', foo.full_name
    assert_empty foo.comment
  end

  def test_parse_module_stopdoc
    @top_level.stop_doc

    comment = RDoc::Comment.new "##\n# my module\n", @top_level

    util_parser "module Foo\nend"

    tk = @parser.get_tk

    @parser.parse_module @top_level, RDoc::Parser::Ruby::NORMAL, tk, comment

    foo = @top_level.modules.first
    assert_equal 'Foo', foo.full_name
    assert_empty foo.comment
  end

  def test_parse_class_colon3
    code = <<-CODE
class A
  class ::B
  end
end
    CODE

    util_parser code

    @parser.parse_class @top_level, false, @parser.get_tk, @comment

    assert_equal %w[A B], @store.all_classes.map { |c| c.full_name }.sort
  end

  def test_parse_class_colon3_self_reference
    code = <<-CODE
class A::B
  class ::A
  end
end
    CODE

    util_parser code

    @parser.parse_class @top_level, false, @parser.get_tk, @comment

    assert_equal %w[A A::B], @store.all_classes.map { |c| c.full_name }.sort
  end

  def test_parse_class_single
    code = <<-CODE
class A
  class << B
  end
  class << d = Object.new
    def foo; end
    alias bar foo
  end
end
    CODE

    util_parser code

    @parser.parse_class @top_level, false, @parser.get_tk, @comment

    assert_equal %w[A], @store.all_classes.map { |c| c.full_name }

    modules = @store.all_modules.sort_by { |c| c.full_name }
    assert_equal %w[A::B A::d], modules.map { |c| c.full_name }

    b = modules.first
    assert_equal 2,  b.line

    # make sure method/alias was not added to enclosing class/module
    a = @store.classes_hash['A']
    assert_empty a.method_list

    # make sure non-constant-named module will be removed from documentation
    d = @store.modules_hash['A::d']
    assert d.remove_from_documentation?
  end

  def test_parse_class_single_gvar
    code = <<-CODE
class << $g
  def m
  end
end
    CODE

    util_parser code

    @parser.parse_class @top_level, false, @parser.get_tk, ''

    assert_empty @store.all_classes
    mod = @store.all_modules.first

    refute mod.document_self

    assert_empty mod.method_list
  end

  # TODO this is really a Context#add_class test
  def test_parse_class_object
    code = <<-CODE
module A
  class B
  end
  class Object
  end
  class C < Object
  end
end
    CODE

    util_parser code

    @parser.parse_module @top_level, false, @parser.get_tk, @comment

    assert_equal %w[A],
      @store.all_modules.map { |c| c.full_name }
    assert_equal %w[A::B A::C A::Object],
      @store.all_classes.map { |c| c.full_name }.sort

    assert_equal 'Object',    @store.classes_hash['A::B'].superclass
    assert_equal 'Object',    @store.classes_hash['A::Object'].superclass
    assert_equal 'A::Object', @store.classes_hash['A::C'].superclass.full_name
  end

  def test_parse_class_mistaken_for_module
    # The code below is not strictly legal Ruby (Foo must have been defined
    # before Foo::Bar is encountered), but RDoc might encounter Foo::Bar
    # before Foo if they live in different files.

    code = <<-RUBY
class Foo::Bar
end

module Foo::Baz
end

class Foo
end
    RUBY

    util_parser code

    @parser.scan

    assert_equal %w[Foo::Baz], @store.modules_hash.keys
    assert_empty @top_level.modules

    foo = @top_level.classes.first
    assert_equal 'Foo', foo.full_name

    bar = foo.classes.first
    assert_equal 'Foo::Bar', bar.full_name

    baz = foo.modules.first
    assert_equal 'Foo::Baz', baz.full_name
  end

  def test_parse_class_definition_encountered_after_class_reference
    # The code below is not legal Ruby (Foo must have been defined before
    # Foo.bar is encountered), but RDoc might encounter Foo.bar before Foo if
    # they live in different files.

    code = <<-EOF
def Foo.bar
end

class Foo < IO
end
    EOF

    util_parser code

    @parser.scan

    assert_empty @store.modules_hash
    assert_empty @store.all_modules

    foo = @top_level.classes.first
    assert_equal 'Foo', foo.full_name
    assert_equal 'IO', foo.superclass

    bar = foo.method_list.first
    assert_equal 'bar', bar.name
  end

  def test_parse_module_relative_to_top_level_namespace
    comment = RDoc::Comment.new <<-EOF, @top_level
#
# Weirdly named module
#
EOF

    code = <<-EOF
#{comment.text}
module ::Foo
  class Helper
  end
end
EOF

    util_parser code
    @parser.scan()

    foo = @top_level.modules.first
    assert_equal 'Foo', foo.full_name
    assert_equal 'Weirdly named module', foo.comment.text

    helper = foo.classes.first
    assert_equal 'Foo::Helper', helper.full_name
  end

  def test_parse_comment_attr
    klass = RDoc::NormalClass.new 'Foo'
    klass.parent = @top_level

    comment = RDoc::Comment.new "##\n# :attr: foo\n# my attr\n", @top_level

    util_parser "\n"

    tk = @parser.get_tk

    @parser.parse_comment klass, tk, comment

    foo = klass.attributes.first
    assert_equal 'foo',      foo.name
    assert_equal 'RW',       foo.rw
    assert_equal 'my attr',  foo.comment.text
    assert_equal @top_level, foo.file
    assert_equal 1,          foo.line

    assert_equal nil,        foo.viewer
    assert_equal true,       foo.document_children
    assert_equal true,       foo.document_self
    assert_equal false,      foo.done_documenting
    assert_equal false,      foo.force_documentation
    assert_equal klass,      foo.parent
    assert_equal :public,    foo.visibility
    assert_equal "\n",       foo.text

    assert_equal klass.current_section, foo.section
  end

  def test_parse_comment_attr_attr_reader
    klass = RDoc::NormalClass.new 'Foo'
    klass.parent = @top_level

    comment = RDoc::Comment.new "##\n# :attr_reader: foo\n", @top_level

    util_parser "\n"

    tk = @parser.get_tk

    @parser.parse_comment klass, tk, comment

    foo = klass.attributes.first
    assert_equal 'foo',      foo.name
    assert_equal 'R',        foo.rw
  end

  def test_parse_comment_attr_stopdoc
    klass = RDoc::NormalClass.new 'Foo'
    klass.parent = @top_level
    klass.stop_doc

    comment = RDoc::Comment.new "##\n# :attr: foo\n# my attr\n", @top_level

    util_parser "\n"

    tk = @parser.get_tk

    @parser.parse_comment klass, tk, comment

    assert_empty klass.attributes
  end

  def test_parse_comment_method
    klass = RDoc::NormalClass.new 'Foo'
    klass.parent = @top_level

    comment = RDoc::Comment.new "##\n# :method: foo\n# my method\n", @top_level

    util_parser "\n"

    tk = @parser.get_tk

    @parser.parse_comment klass, tk, comment

    foo = klass.method_list.first
    assert_equal 'foo',       foo.name
    assert_equal 'my method', foo.comment.text
    assert_equal @top_level,  foo.file
    assert_equal 1,           foo.line

    assert_equal [],        foo.aliases
    assert_equal nil,       foo.block_params
    assert_equal nil,       foo.call_seq
    assert_equal nil,       foo.is_alias_for
    assert_equal nil,       foo.viewer
    assert_equal true,      foo.document_children
    assert_equal true,      foo.document_self
    assert_equal '',        foo.params
    assert_equal false,     foo.done_documenting
    assert_equal false,     foo.dont_rename_initialize
    assert_equal false,     foo.force_documentation
    assert_equal klass,     foo.parent
    assert_equal false,     foo.singleton
    assert_equal :public,   foo.visibility
    assert_equal "\n",      foo.text
    assert_equal klass.current_section, foo.section

    stream = [
      tk(:COMMENT, 0, 1, 1, nil,
         "# File #{@top_level.relative_name}, line 1"),
      RDoc::Parser::Ruby::NEWLINE_TOKEN,
      tk(:SPACE,   0, 1, 1, nil, ''),
    ]

    assert_equal stream, foo.token_stream
  end

  def test_parse_comment_method_args
    klass = RDoc::NormalClass.new 'Foo'
    klass.parent = @top_level


    util_parser "\n"

    tk = @parser.get_tk

    @parser.parse_comment klass, tk,
                          comment("##\n# :method: foo\n# :args: a, b\n")

    foo = klass.method_list.first
    assert_equal 'foo',  foo.name
    assert_equal 'a, b', foo.params
  end

  def test_parse_comment_method_stopdoc
    klass = RDoc::NormalClass.new 'Foo'
    klass.parent = @top_level
    klass.stop_doc

    comment = RDoc::Comment.new "##\n# :method: foo\n# my method\n", @top_level

    util_parser "\n"

    tk = @parser.get_tk

    @parser.parse_comment klass, tk, comment

    assert_empty klass.method_list
  end

  def test_parse_constant
    klass = @top_level.add_class RDoc::NormalClass, 'Foo'

    util_parser "A = v"

    tk = @parser.get_tk

    @parser.parse_constant klass, tk, @comment

    foo = klass.constants.first

    assert_equal 'A', foo.name
    assert_equal @top_level, foo.file
    assert_equal 1, foo.line
  end

  def test_parse_constant_attrasgn
    klass = @top_level.add_class RDoc::NormalClass, 'Foo'

    util_parser "A[k] = v"

    tk = @parser.get_tk

    @parser.parse_constant klass, tk, @comment

    assert klass.constants.empty?
  end

  def test_parse_constant_alias
    klass = @top_level.add_class RDoc::NormalClass, 'Foo'
    klass.add_class RDoc::NormalClass, 'B'

    util_parser "A = B"

    tk = @parser.get_tk

    @parser.parse_constant klass, tk, @comment

    assert_equal 'Foo::A', klass.find_module_named('A').full_name
  end

  def test_parse_constant_alias_same_name
    foo = @top_level.add_class RDoc::NormalClass, 'Foo'
    @top_level.add_class RDoc::NormalClass, 'Bar'
    bar = foo.add_class RDoc::NormalClass, 'Bar'

    assert @store.find_class_or_module('::Bar')

    util_parser "A = ::Bar"

    tk = @parser.get_tk

    @parser.parse_constant foo, tk, @comment

    assert_equal 'A', bar.find_module_named('A').full_name
  end

  def test_parse_constant_in_method
    klass = @top_level.add_class RDoc::NormalClass, 'Foo'

    util_parser 'A::B = v'

    tk = @parser.get_tk

    @parser.parse_constant klass, tk, @comment, true

    assert_empty klass.constants

    assert_empty @store.modules_hash.keys
    assert_equal %w[Foo], @store.classes_hash.keys
  end

  def test_parse_constant_rescue
    klass = @top_level.add_class RDoc::NormalClass, 'Foo'

    util_parser "A => e"

    tk = @parser.get_tk

    @parser.parse_constant klass, tk, @comment

    assert_empty klass.constants
    assert_empty klass.modules

    assert_empty @store.modules_hash.keys
    assert_equal %w[Foo], @store.classes_hash.keys
  end

  def test_parse_constant_stopdoc
    klass = @top_level.add_class RDoc::NormalClass, 'Foo'
    klass.stop_doc

    util_parser "A = v"

    tk = @parser.get_tk

    @parser.parse_constant klass, tk, @comment

    assert_empty klass.constants
  end

  def test_parse_comment_nested
    content = <<-CONTENT
A::B::C = 1
    CONTENT

    util_parser content

    tk = @parser.get_tk

    parsed = @parser.parse_constant @top_level, tk, 'comment'

    assert parsed

    a = @top_level.find_module_named 'A'
    b = a.find_module_named 'B'
    c = b.constants.first

    assert_equal 'A::B::C', c.full_name
    assert_equal 'comment', c.comment
  end

  def test_parse_extend_or_include_extend
    klass = RDoc::NormalClass.new 'C'
    klass.parent = @top_level

    comment = RDoc::Comment.new "# my extend\n", @top_level

    util_parser "extend I"

    @parser.get_tk # extend

    @parser.parse_extend_or_include RDoc::Extend, klass, comment

    assert_equal 1, klass.extends.length

    ext = klass.extends.first
    assert_equal 'I', ext.name
    assert_equal 'my extend', ext.comment.text
    assert_equal @top_level, ext.file
  end

  def test_parse_extend_or_include_include
    klass = RDoc::NormalClass.new 'C'
    klass.parent = @top_level

    comment = RDoc::Comment.new "# my include\n", @top_level

    util_parser "include I"

    @parser.get_tk # include

    @parser.parse_extend_or_include RDoc::Include, klass, comment

    assert_equal 1, klass.includes.length

    incl = klass.includes.first
    assert_equal 'I', incl.name
    assert_equal 'my include', incl.comment.text
    assert_equal @top_level, incl.file
  end

  def test_parse_meta_method
    klass = RDoc::NormalClass.new 'Foo'
    klass.parent = @top_level

    comment = RDoc::Comment.new "##\n# my method\n", @top_level

    util_parser "add_my_method :foo, :bar\nadd_my_method :baz"

    tk = @parser.get_tk

    @parser.parse_meta_method klass, RDoc::Parser::Ruby::NORMAL, tk, comment

    foo = klass.method_list.first
    assert_equal 'foo',       foo.name
    assert_equal 'my method', foo.comment.text
    assert_equal @top_level,  foo.file
    assert_equal 1,           foo.line

    assert_equal [],      foo.aliases
    assert_equal nil,     foo.block_params
    assert_equal nil,     foo.call_seq
    assert_equal true,    foo.document_children
    assert_equal true,    foo.document_self
    assert_equal false,   foo.done_documenting
    assert_equal false,   foo.dont_rename_initialize
    assert_equal false,   foo.force_documentation
    assert_equal nil,     foo.is_alias_for
    assert_equal '',      foo.params
    assert_equal klass,   foo.parent
    assert_equal false,   foo.singleton
    assert_equal 'add_my_method :foo', foo.text
    assert_equal nil,     foo.viewer
    assert_equal :public, foo.visibility
    assert_equal klass.current_section, foo.section

    stream = [
      tk(:COMMENT,     0, 1, 1,  nil,
         "# File #{@top_level.relative_name}, line 1"),
      RDoc::Parser::Ruby::NEWLINE_TOKEN,
      tk(:SPACE,       0, 1, 1,  nil, ''),
      tk(:IDENTIFIER,  0, 1, 0,  'add_my_method', 'add_my_method'),
      tk(:SPACE,       0, 1, 13, nil, ' '),
      tk(:SYMBOL,      0, 1, 14, nil, ':foo'),
      tk(:COMMA,       0, 1, 18, nil, ','),
      tk(:SPACE,       0, 1, 19, nil, ' '),
      tk(:SYMBOL,      0, 1, 20, nil, ':bar'),
      tk(:NL,          0, 1, 24, nil, "\n"),
    ]

    assert_equal stream, foo.token_stream
  end

  def test_parse_meta_method_block
    klass = RDoc::NormalClass.new 'Foo'
    klass.parent = @top_level

    comment = RDoc::Comment.new "##\n# my method\n", @top_level

    content = <<-CONTENT
inline(:my_method) do |*args|
  "this method causes z to disappear"
end
    CONTENT

    util_parser content

    tk = @parser.get_tk

    @parser.parse_meta_method klass, RDoc::Parser::Ruby::NORMAL, tk, comment

    assert_equal tk(:NL, 0, 3, 3, 3, "\n"), @parser.get_tk
  end

  def test_parse_meta_method_define_method
    klass = RDoc::NormalClass.new 'Foo'
    comment = RDoc::Comment.new "##\n# my method\n", @top_level

    util_parser "define_method :foo do end"

    tk = @parser.get_tk

    @parser.parse_meta_method klass, RDoc::Parser::Ruby::NORMAL, tk, comment

    foo = klass.method_list.first
    assert_equal 'foo', foo.name
    assert_equal 'my method', foo.comment.text
    assert_equal @top_level,  foo.file
  end

  def test_parse_meta_method_name
    klass = RDoc::NormalClass.new 'Foo'
    klass.parent = @top_level

    comment =
      RDoc::Comment.new "##\n# :method: woo_hoo!\n# my method\n", @top_level

    util_parser "add_my_method :foo, :bar\nadd_my_method :baz"

    tk = @parser.get_tk

    @parser.parse_meta_method klass, RDoc::Parser::Ruby::NORMAL, tk, comment

    foo = klass.method_list.first
    assert_equal 'woo_hoo!',  foo.name
    assert_equal 'my method', foo.comment.text
    assert_equal @top_level,  foo.file
  end

  def test_parse_meta_method_singleton
    klass = RDoc::NormalClass.new 'Foo'
    klass.parent = @top_level

    comment =
      RDoc::Comment.new "##\n# :singleton-method:\n# my method\n", @top_level

    util_parser "add_my_method :foo, :bar\nadd_my_method :baz"

    tk = @parser.get_tk

    @parser.parse_meta_method klass, RDoc::Parser::Ruby::NORMAL, tk, comment

    foo = klass.method_list.first
    assert_equal 'foo', foo.name
    assert_equal true, foo.singleton, 'singleton method'
    assert_equal 'my method', foo.comment.text
    assert_equal @top_level,  foo.file
  end

  def test_parse_meta_method_singleton_name
    klass = RDoc::NormalClass.new 'Foo'
    klass.parent = @top_level

    comment =
      RDoc::Comment.new "##\n# :singleton-method: woo_hoo!\n# my method\n",
                        @top_level

    util_parser "add_my_method :foo, :bar\nadd_my_method :baz"

    tk = @parser.get_tk

    @parser.parse_meta_method klass, RDoc::Parser::Ruby::NORMAL, tk, comment

    foo = klass.method_list.first
    assert_equal 'woo_hoo!', foo.name
    assert_equal true, foo.singleton, 'singleton method'
    assert_equal 'my method', foo.comment.text
    assert_equal @top_level,  foo.file
  end

  def test_parse_meta_method_string_name
    klass = RDoc::NormalClass.new 'Foo'
    comment = RDoc::Comment.new "##\n# my method\n", @top_level

    util_parser "add_my_method 'foo'"

    tk = @parser.get_tk

    @parser.parse_meta_method klass, RDoc::Parser::Ruby::NORMAL, tk, comment

    foo = klass.method_list.first
    assert_equal 'foo', foo.name
    assert_equal 'my method', foo.comment.text
    assert_equal @top_level,  foo.file
  end

  def test_parse_meta_method_stopdoc
    klass = RDoc::NormalClass.new 'Foo'
    klass.parent = @top_level
    klass.stop_doc

    comment = RDoc::Comment.new "##\n# my method\n", @top_level

    util_parser "add_my_method :foo, :bar\nadd_my_method :baz"

    tk = @parser.get_tk

    @parser.parse_meta_method klass, RDoc::Parser::Ruby::NORMAL, tk, comment

    assert_empty klass.method_list
  end

  def test_parse_meta_method_unknown
    klass = RDoc::NormalClass.new 'Foo'
    comment = RDoc::Comment.new "##\n# my method\n", @top_level

    util_parser "add_my_method ('foo')"

    tk = @parser.get_tk

    @parser.parse_meta_method klass, RDoc::Parser::Ruby::NORMAL, tk, comment

    foo = klass.method_list.first
    assert_equal 'unknown', foo.name
    assert_equal 'my method', foo.comment.text
    assert_equal @top_level,  foo.file
  end

  def test_parse_method
    klass = RDoc::NormalClass.new 'Foo'
    klass.parent = @top_level

    comment = RDoc::Comment.new "##\n# my method\n", @top_level

    util_parser "def foo() :bar end"

    tk = @parser.get_tk

    @parser.parse_method klass, RDoc::Parser::Ruby::NORMAL, tk, comment

    foo = klass.method_list.first
    assert_equal 'foo',       foo.name
    assert_equal 'my method', foo.comment.text
    assert_equal @top_level,  foo.file
    assert_equal 1,           foo.line

    assert_equal [],        foo.aliases
    assert_equal nil,       foo.block_params
    assert_equal nil,       foo.call_seq
    assert_equal nil,       foo.is_alias_for
    assert_equal nil,       foo.viewer
    assert_equal true,      foo.document_children
    assert_equal true,      foo.document_self
    assert_equal '()',      foo.params
    assert_equal false,     foo.done_documenting
    assert_equal false,     foo.dont_rename_initialize
    assert_equal false,     foo.force_documentation
    assert_equal klass,     foo.parent
    assert_equal false,     foo.singleton
    assert_equal :public,   foo.visibility
    assert_equal 'def foo', foo.text
    assert_equal klass.current_section, foo.section

    stream = [
      tk(:COMMENT,     0, 1, 1,  nil,
         "# File #{@top_level.relative_name}, line 1"),
      RDoc::Parser::Ruby::NEWLINE_TOKEN,
      tk(:SPACE,       0, 1, 1,  nil,   ''),
      tk(:DEF,         0, 1, 0,  'def', 'def'),
      tk(:SPACE,       3, 1, 3,  nil,   ' '),
      tk(:IDENTIFIER,  4, 1, 4,  'foo', 'foo'),
      tk(:LPAREN,      7, 1, 7,  nil,   '('),
      tk(:RPAREN,      8, 1, 8,  nil,   ')'),
      tk(:SPACE,       9, 1, 9,  nil,   ' '),
      tk(:COLON,      10, 1, 10, nil,   ':'),
      tk(:IDENTIFIER, 11, 1, 11, 'bar', 'bar'),
      tk(:SPACE,      14, 1, 14, nil,   ' '),
      tk(:END,        15, 1, 15, 'end', 'end'),
    ]

    assert_equal stream, foo.token_stream
  end

  def test_parse_redefinable_methods
    klass = RDoc::NormalClass.new 'Foo'
    klass.parent = @top_level

    comment = RDoc::Comment.new "", @top_level

    redefinable_ops = %w[| ^ & <=> == === =~ > >= < <= << >> + - * / % ** ~ +@ -@ [] []= ` !  != !~]
    redefinable_ops.each do |redefinable_op|
      util_parser "def #{redefinable_op}\nend\n"
      tk = @parser.get_tk
      @parser.parse_method klass, RDoc::Parser::Ruby::NORMAL, tk, comment
    end

    klass.method_list.each do |method|
      assert_kind_of RDoc::RubyToken::TkId, method.token_stream[5]
      assert_includes redefinable_ops, method.token_stream[5].text
    end
  end

  def test_parse_method_bracket
    util_parser <<-RUBY
class C
  def [] end
  def self.[] end
  def []= end
  def self.[]= end
end
    RUBY

    @parser.scan

    c = @store.find_class_named 'C'

    assert_equal 4, c.method_list.size
    assert_equal 'C#[]', c.method_list[0].full_name
    assert_equal 'C::[]', c.method_list[1].full_name
    assert_equal 'C#[]=', c.method_list[2].full_name
    assert_equal 'C::[]=', c.method_list[3].full_name
    assert c.aliases.empty?
  end

  def test_parse_method_alias
    klass = RDoc::NormalClass.new 'Foo'
    klass.parent = @top_level

    util_parser "def m() alias a b; end"

    tk = @parser.get_tk

    @parser.parse_method klass, RDoc::Parser::Ruby::NORMAL, tk, @comment

    assert klass.aliases.empty?
  end

  def test_parse_method_ampersand
    klass = RDoc::NormalClass.new 'Foo'
    klass.parent = @top_level

    util_parser "def self.&\nend"

    tk = @parser.get_tk

    @parser.parse_method klass, RDoc::Parser::Ruby::NORMAL, tk, @comment

    ampersand = klass.method_list.first
    assert_equal '&', ampersand.name
    assert            ampersand.singleton
  end

  def test_parse_method_constant
    c = RDoc::Constant.new 'CONST', nil, ''
    m = @top_level.add_class RDoc::NormalModule, 'M'
    m.add_constant c

    util_parser "def CONST.m() end"

    tk = @parser.get_tk

    @parser.parse_method m, RDoc::Parser::Ruby::NORMAL, tk, @comment

    assert_empty @store.modules_hash.keys
    assert_equal %w[M], @store.classes_hash.keys
  end

  def test_parse_method_false
    util_parser "def false.foo() :bar end"

    tk = @parser.get_tk

    @parser.parse_method @top_level, RDoc::Parser::Ruby::NORMAL, tk, @comment

    klass = @store.find_class_named 'FalseClass'

    foo = klass.method_list.first
    assert_equal 'foo', foo.name
  end

  def test_parse_method_funky
    klass = RDoc::NormalClass.new 'Foo'
    klass.parent = @top_level

    util_parser "def (blah).foo() :bar end"

    tk = @parser.get_tk

    @parser.parse_method klass, RDoc::Parser::Ruby::NORMAL, tk, @comment

    assert_empty klass.method_list
  end

  def test_parse_method_gvar
    util_parser "def $stdout.foo() :bar end"

    tk = @parser.get_tk

    @parser.parse_method @top_level, RDoc::Parser::Ruby::NORMAL, tk, @comment

    assert @top_level.method_list.empty?
  end

  def test_parse_method_gvar_insane
    util_parser "def $stdout.foo() class << $other; end; end"

    tk = @parser.get_tk

    @parser.parse_method @top_level, RDoc::Parser::Ruby::NORMAL, tk, @comment

    assert @top_level.method_list.empty?

    assert_empty @store.all_classes

    assert_equal 1, @store.all_modules.length

    refute @store.all_modules.first.document_self
  end

  def test_parse_method_internal_gvar
    klass = RDoc::NormalClass.new 'Foo'
    klass.parent = @top_level

    util_parser "def foo() def $blah.bar() end end"

    tk = @parser.get_tk

    @parser.parse_method klass, RDoc::Parser::Ruby::NORMAL, tk, @comment

    assert_equal 1, klass.method_list.length
  end

  def test_parse_method_internal_ivar
    klass = RDoc::NormalClass.new 'Foo'
    klass.parent = @top_level

    util_parser "def foo() def @blah.bar() end end"

    tk = @parser.get_tk

    @parser.parse_method klass, RDoc::Parser::Ruby::NORMAL, tk, @comment

    assert_equal 1, klass.method_list.length
  end

  def test_parse_method_internal_lvar
    klass = RDoc::NormalClass.new 'Foo'
    klass.parent = @top_level

    util_parser "def foo() def blah.bar() end end"

    tk = @parser.get_tk

    @parser.parse_method klass, RDoc::Parser::Ruby::NORMAL, tk, @comment

    assert_equal 1, klass.method_list.length
  end

  def test_parse_method_nil
    util_parser "def nil.foo() :bar end"

    tk = @parser.get_tk

    @parser.parse_method @top_level, RDoc::Parser::Ruby::NORMAL, tk, @comment

    klass = @store.find_class_named 'NilClass'

    foo = klass.method_list.first
    assert_equal 'foo', foo.name
  end

  def test_parse_method_nodoc
    klass = RDoc::NormalClass.new 'Foo'
    klass.parent = @top_level

    util_parser "def foo # :nodoc:\nend"

    tk = @parser.get_tk

    @parser.parse_method klass, RDoc::Parser::Ruby::NORMAL, tk, comment('')

    assert_empty klass.method_list
  end

  def test_parse_method_nodoc_track
    klass = RDoc::NormalClass.new 'Foo'
    klass.parent = @top_level

    @options.visibility = :nodoc

    util_parser "def foo # :nodoc:\nend"

    tk = @parser.get_tk

    @parser.parse_method klass, RDoc::Parser::Ruby::NORMAL, tk, comment('')

    refute_empty klass.method_list
  end

  def test_parse_method_no_parens
    klass = RDoc::NormalClass.new 'Foo'
    klass.parent = @top_level

    util_parser "def foo arg1, arg2 = {}\nend"

    tk = @parser.get_tk

    @parser.parse_method klass, RDoc::Parser::Ruby::NORMAL, tk, @comment

    foo = klass.method_list.first
    assert_equal '(arg1, arg2 = {})', foo.params
    assert_equal @top_level, foo.file
  end

  def test_parse_method_parameters_comment
    klass = RDoc::NormalClass.new 'Foo'
    klass.parent = @top_level

    util_parser "def foo arg1, arg2 # some useful comment\nend"

    tk = @parser.get_tk

    @parser.parse_method klass, RDoc::Parser::Ruby::NORMAL, tk, @comment

    foo = klass.method_list.first
    assert_equal '(arg1, arg2)', foo.params
  end

  def test_parse_method_parameters_comment_continue
    klass = RDoc::NormalClass.new 'Foo'
    klass.parent = @top_level

    util_parser "def foo arg1, arg2, # some useful comment\narg3\nend"

    tk = @parser.get_tk

    @parser.parse_method klass, RDoc::Parser::Ruby::NORMAL, tk, @comment

    foo = klass.method_list.first
    assert_equal '(arg1, arg2, arg3)', foo.params
  end

  def test_parse_method_star
    klass = RDoc::NormalClass.new 'Foo'
    klass.parent = @top_level

    util_parser "def self.*\nend"

    tk = @parser.get_tk

    @parser.parse_method klass, RDoc::Parser::Ruby::NORMAL, tk, @comment

    ampersand = klass.method_list.first
    assert_equal '*', ampersand.name
    assert            ampersand.singleton
  end

  def test_parse_method_stopdoc
    klass = RDoc::NormalClass.new 'Foo'
    klass.parent = @top_level
    klass.stop_doc

    comment = RDoc::Comment.new "##\n# my method\n", @top_level

    util_parser "def foo() :bar end"

    tk = @parser.get_tk

    @parser.parse_method klass, RDoc::Parser::Ruby::NORMAL, tk, comment

    assert_empty klass.method_list
  end

  def test_parse_method_toplevel
    klass = @top_level

    util_parser "def foo arg1, arg2\nend"

    tk = @parser.get_tk

    @parser.parse_method klass, RDoc::Parser::Ruby::NORMAL, tk, @comment

    object = @store.find_class_named 'Object'

    foo = object.method_list.first
    assert_equal 'Object#foo', foo.full_name
    assert_equal @top_level, foo.file
  end

  def test_parse_method_toplevel_class
    klass = @top_level

    util_parser "def Object.foo arg1, arg2\nend"

    tk = @parser.get_tk

    @parser.parse_method klass, RDoc::Parser::Ruby::NORMAL, tk, @comment

    object = @store.find_class_named 'Object'

    foo = object.method_list.first
    assert_equal 'Object::foo', foo.full_name
  end

  def test_parse_method_true
    util_parser "def true.foo() :bar end"

    tk = @parser.get_tk

    @parser.parse_method @top_level, RDoc::Parser::Ruby::NORMAL, tk, @comment

    klass = @store.find_class_named 'TrueClass'

    foo = klass.method_list.first
    assert_equal 'foo', foo.name
  end

  def test_parse_method_utf8
    klass = RDoc::NormalClass.new 'Foo'
    klass.parent = @top_level

    method = "def ω() end"

    assert_equal Encoding::UTF_8, method.encoding

    util_parser method

    tk = @parser.get_tk

    @parser.parse_method klass, RDoc::Parser::Ruby::NORMAL, tk, @comment

    omega = klass.method_list.first
    assert_equal "def \317\211", omega.text
  end

  def test_parse_method_dummy
    util_parser ".method() end"

    @parser.parse_method_dummy @top_level

    assert_nil @parser.get_tk
  end

  def test_parse_method_or_yield_parameters_hash
    util_parser "({})\n"

    m = RDoc::AnyMethod.new nil, 'm'

    result = @parser.parse_method_or_yield_parameters m

    assert_equal '({})', result
  end

  def test_parse_statements_class_if
    util_parser <<-CODE
module Foo
  X = if TRUE then
        ''
      end

  def blah
  end
end
    CODE

    @parser.parse_statements @top_level, RDoc::Parser::Ruby::NORMAL, nil

    foo = @top_level.modules.first
    assert_equal 'Foo', foo.full_name, 'module Foo'

    methods = foo.method_list
    assert_equal 1, methods.length
    assert_equal 'Foo#blah', methods.first.full_name
  end

  def test_parse_statements_postfix_if_unless
    util_parser <<-CODE
class C
  def foo
    1 if nil
  end

  def bar
    2 unless nil
  end
end
    CODE

    @parser.parse_statements @top_level, RDoc::Parser::Ruby::NORMAL, nil

    c = @top_level.classes.first
    assert_equal 'C', c.full_name, 'class C'

    methods = c.method_list
    assert_equal 2, methods.length
    assert_equal 'C#foo', methods[0].full_name
    assert_equal 'C#bar', methods[1].full_name
  end

  def test_parse_statements_class_nested
    comment = RDoc::Comment.new "##\n# my method\n", @top_level

    util_parser "module Foo\n#{comment.text}class Bar\nend\nend"

    @parser.parse_statements @top_level, RDoc::Parser::Ruby::NORMAL

    foo = @top_level.modules.first
    assert_equal 'Foo', foo.full_name, 'module Foo'

    bar = foo.classes.first
    assert_equal 'Foo::Bar', bar.full_name, 'class Foo::Bar'
    assert_equal 'my method', bar.comment.text
  end

  def test_parse_statements_def_percent_string_pound
    util_parser "class C\ndef a\n%r{#}\n%r{\#{}}\nend\ndef b() end\nend"

    @parser.parse_statements @top_level, RDoc::Parser::Ruby::NORMAL

    x = @top_level.classes.first

    assert_equal 2, x.method_list.length
    a = x.method_list.first

    expected = [
      tk(:COMMENT,     0, 2, 1, nil,   "# File #{@filename}, line 2"),
      tk(:NL,          0, 0, 0, nil,   "\n"),
      tk(:SPACE,       0, 1, 1, nil,   ''),
      tk(:DEF,         8, 2, 0, 'def', 'def'),
      tk(:SPACE,      11, 2, 3, nil,   ' '),
      tk(:IDENTIFIER, 12, 2, 4, 'a',   'a'),
      tk(:NL,         13, 2, 5, nil,   "\n"),
      tk(:REGEXP,     14, 3, 0, nil,   '%r{#}'),
      tk(:NL,         19, 3, 5, nil,   "\n"),
      tk(:DREGEXP,    20, 4, 0, nil,   '%r{#{}}'),
      tk(:NL,         27, 4, 7, nil,   "\n"),
      tk(:END,        28, 5, 0, 'end', 'end'),
    ]

    assert_equal expected, a.token_stream
  end

  def test_parse_statements_encoding
    @options.encoding = Encoding::CP852

    content = <<-EOF
class Foo
  ##
  # this is my method
  add_my_method :foo
end
    EOF

    util_parser content

    @parser.parse_statements @top_level

    foo = @top_level.classes.first.method_list.first
    assert_equal 'foo', foo.name
    assert_equal 'this is my method', foo.comment.text
    assert_equal Encoding::CP852, foo.comment.text.encoding
  end

  def test_parse_statements_enddoc
    klass = @top_level.add_class RDoc::NormalClass, 'Foo'

    util_parser "\n# :enddoc:"

    @parser.parse_statements klass, RDoc::Parser::Ruby::NORMAL, nil

    assert klass.done_documenting
  end

  def test_parse_statements_enddoc_top_level
    util_parser "\n# :enddoc:"

    assert_throws :eof do
      @parser.parse_statements @top_level, RDoc::Parser::Ruby::NORMAL, nil
    end
  end

  def test_parse_statements_identifier_meta_method
    content = <<-EOF
class Foo
  ##
  # this is my method
  add_my_method :foo
end
    EOF

    util_parser content

    @parser.parse_statements @top_level

    foo = @top_level.classes.first.method_list.first
    assert_equal 'foo', foo.name
  end

  def test_parse_statements_identifier_alias_method
    content = <<-RUBY
class Foo
  def foo() end
  alias_method :foo2, :foo
end
    RUBY

    util_parser content

    @parser.parse_statements @top_level

    foo = @top_level.classes.first.method_list[0]
    assert_equal 'foo', foo.name

    foo2 = @top_level.classes.first.method_list.last
    assert_equal 'foo2', foo2.name
    assert_equal 'foo', foo2.is_alias_for.name
    assert @top_level.classes.first.aliases.empty?
  end

  def test_parse_statements_identifier_alias_method_before_original_method
    # This is not strictly legal Ruby code, but it simulates finding an alias
    # for a method before finding the original method, which might happen
    # to rdoc if the alias is in a different file than the original method
    # and rdoc processes the alias' file first.
    content = <<-EOF
class Foo
  alias_method :foo2, :foo

  alias_method :foo3, :foo

  def foo()
  end

  alias_method :foo4, :foo

  alias_method :foo5, :unknown
end
EOF

    util_parser content

    @parser.parse_statements @top_level

    foo = @top_level.classes.first.method_list[0]
    assert_equal 'foo', foo.name

    foo2 = @top_level.classes.first.method_list[1]
    assert_equal 'foo2', foo2.name
    assert_equal 'foo', foo2.is_alias_for.name

    foo3 = @top_level.classes.first.method_list[2]
    assert_equal 'foo3', foo3.name
    assert_equal 'foo', foo3.is_alias_for.name

    foo4 = @top_level.classes.first.method_list.last
    assert_equal 'foo4', foo4.name
    assert_equal 'foo', foo4.is_alias_for.name

    assert_equal 'unknown', @top_level.classes.first.external_aliases[0].old_name
  end

  def test_parse_statements_identifier_args
    comment = "##\n# :args: x\n# :method: b\n# my method\n"

    util_parser "module M\n#{comment}def_delegator :a, :b, :b\nend"

    @parser.parse_statements @top_level, RDoc::Parser::Ruby::NORMAL

    m = @top_level.modules.first
    assert_equal 'M', m.full_name

    b = m.method_list.first
    assert_equal 'M#b', b.full_name
    assert_equal 'x', b.params
    assert_equal 'my method', b.comment.text

    assert_nil m.params, 'Module parameter not removed'
  end

  def test_parse_statements_identifier_constant
    sixth_constant = <<-EOF
Class.new do
  rule :file do
    all(x, y, z) {
      def value
        find(:require).each {|r| require r.value }
        find(:grammar).map {|g| g.value }
      end
      def min; end
    }
  end
end
    EOF

    content = <<-EOF
class Foo
  FIRST_CONSTANT = 5

  SECOND_CONSTANT = [
     1,
     2,
     3
  ]

  THIRD_CONSTANT = {
     :foo => 'bar',
     :x => 'y'
  }

  FOURTH_CONSTANT = SECOND_CONSTANT.map do |element|
    element + 1
    element + 2
  end

  FIFTH_CONSTANT = SECOND_CONSTANT.map { |element| element + 1 }

  SIXTH_CONSTANT = #{sixth_constant}

  SEVENTH_CONSTANT = proc { |i| begin i end }
end
EOF

    util_parser content

    @parser.parse_statements @top_level

    constants = @top_level.classes.first.constants

    constant = constants[0]
    assert_equal 'FIRST_CONSTANT', constant.name
    assert_equal '5', constant.value
    assert_equal @top_level, constant.file

    constant = constants[1]
    assert_equal 'SECOND_CONSTANT', constant.name
    assert_equal "[\n1,\n2,\n3\n]", constant.value
    assert_equal @top_level, constant.file

    constant = constants[2]
    assert_equal 'THIRD_CONSTANT', constant.name
    assert_equal "{\n:foo => 'bar',\n:x => 'y'\n}", constant.value
    assert_equal @top_level, constant.file

    constant = constants[3]
    assert_equal 'FOURTH_CONSTANT', constant.name
    assert_equal "SECOND_CONSTANT.map do |element|\nelement + 1\nelement + 2\nend", constant.value
    assert_equal @top_level, constant.file

    constant = constants[4]
    assert_equal 'FIFTH_CONSTANT', constant.name
    assert_equal 'SECOND_CONSTANT.map { |element| element + 1 }', constant.value
    assert_equal @top_level, constant.file

    # TODO: parse as class
    constant = constants[5]
    assert_equal 'SIXTH_CONSTANT', constant.name
    assert_equal sixth_constant.lines.map(&:strip).join("\n"), constant.value
    assert_equal @top_level, constant.file

    # TODO: parse as method
    constant = constants[6]
    assert_equal 'SEVENTH_CONSTANT', constant.name
    assert_equal "proc { |i| begin i end }", constant.value
    assert_equal @top_level, constant.file
  end

  def test_parse_statements_identifier_attr
    content = "class Foo\nattr :foo\nend"

    util_parser content

    @parser.parse_statements @top_level

    foo = @top_level.classes.first.attributes.first
    assert_equal 'foo', foo.name
    assert_equal 'R', foo.rw
  end

  def test_parse_statements_identifier_attr_accessor
    content = "class Foo\nattr_accessor :foo\nend"

    util_parser content

    @parser.parse_statements @top_level

    foo = @top_level.classes.first.attributes.first
    assert_equal 'foo', foo.name
    assert_equal 'RW', foo.rw
  end

  def test_parse_statements_identifier_define_method
    util_parser <<-RUBY
class C
  ##
  # :method: a
  define_method :a do end
  ##
  # :method: b
  define_method :b do end
end
    RUBY

    @parser.parse_statements @top_level
    c = @top_level.classes.first

    assert_equal %w[a b], c.method_list.map { |m| m.name }
  end

  def test_parse_statements_identifier_include
    content = "class Foo\ninclude Bar\nend"

    util_parser content

    @parser.parse_statements @top_level

    foo = @top_level.classes.first
    assert_equal 'Foo', foo.name
    assert_equal 1, foo.includes.length
  end

  def test_parse_statements_identifier_module_function
    content = "module Foo\ndef foo() end\nmodule_function :foo\nend"

    util_parser content

    @parser.parse_statements @top_level

    foo, s_foo = @top_level.modules.first.method_list
    assert_equal 'foo',    foo.name,       'instance method name'
    assert_equal :private, foo.visibility, 'instance method visibility'
    assert_equal false,    foo.singleton,  'instance method singleton'

    assert_equal 'foo',   s_foo.name,       'module function name'
    assert_equal :public, s_foo.visibility, 'module function visibility'
    assert_equal true,    s_foo.singleton,  'module function singleton'
  end

  def test_parse_statements_identifier_private
    content = "class Foo\nprivate\ndef foo() end\nend"

    util_parser content

    @parser.parse_statements @top_level

    foo = @top_level.classes.first.method_list.first
    assert_equal 'foo', foo.name
    assert_equal :private, foo.visibility
  end

  def test_parse_statements_identifier_public_class_method
    content = <<-CONTENT
class Date
  def self.now; end
  private_class_method :now
end

class DateTime < Date
  public_class_method :now
end
    CONTENT

    util_parser content

    @parser.parse_statements @top_level

    date, date_time = @top_level.classes.sort_by { |c| c.full_name }

    date_now      = date.method_list.first
    date_time_now = date_time.method_list.sort_by { |m| m.full_name }.first

    assert_equal :private, date_now.visibility
    assert_equal :public,  date_time_now.visibility
  end

  def test_parse_statements_identifier_private_class_method
    content = <<-CONTENT
class Date
  def self.now; end
  public_class_method :now
end

class DateTime < Date
  private_class_method :now
end
    CONTENT

    util_parser content

    @parser.parse_statements @top_level

    # TODO sort classes by default
    date, date_time = @top_level.classes.sort_by { |c| c.full_name }

    date_now      = date.method_list.first
    date_time_now = date_time.method_list.sort_by { |m| m.full_name }.first

    assert_equal :public,  date_now.visibility,      date_now.full_name
    assert_equal :private, date_time_now.visibility, date_time_now.full_name
  end

  def test_parse_statements_complex_condition_in_for
    util_parser <<RUBY
class Foo
  def blah()
    for i in (k)...n do
    end
    for i in (k)...n
    end
  end
end
RUBY

    expected = <<EXPTECTED
<span class="ruby-keyword">def</span> <span class="ruby-identifier">blah</span>()
  <span class="ruby-keyword">for</span> <span class="ruby-identifier">i</span> <span class="ruby-keyword">in</span> (<span class="ruby-identifier">k</span>)<span class="ruby-operator">...</span><span class="ruby-identifier">n</span> <span class="ruby-keyword">do</span>
  <span class="ruby-keyword">end</span>
  <span class="ruby-keyword">for</span> <span class="ruby-identifier">i</span> <span class="ruby-keyword">in</span> (<span class="ruby-identifier">k</span>)<span class="ruby-operator">...</span><span class="ruby-identifier">n</span>
  <span class="ruby-keyword">end</span>
<span class="ruby-keyword">end</span>
EXPTECTED
    expected = expected.rstrip

    @parser.scan

    foo = @top_level.classes.first
    assert_equal 'Foo', foo.full_name

    blah = foo.method_list.first
    markup_code = blah.markup_code.sub(/^.*\n/, '')
    assert_equal markup_code, expected
  end

  def test_parse_statements_method_oneliner_with_regexp
    util_parser <<RUBY
class Foo
  def blah() /bar/ end
end
RUBY

    expected = <<EXPTECTED
<<<<<<< HEAD
<span class="ruby-keyword">def</span> <span class="ruby-identifier">blah</span>() <span class="ruby-regexp">/bar/</span> <span class="ruby-keyword">end</span>
=======
  <span class="ruby-keyword">def</span> <span class="ruby-identifier">blah</span>()
    <span class="ruby-identifier">&lt;&lt;~EOM</span> <span class="ruby-keyword">if</span> <span class="ruby-keyword">true</span>
<span class="ruby-value"></span><span class="ruby-identifier">    EOM</span>
  <span class="ruby-keyword">end</span>
>>>>>>> 71b01e37
EXPTECTED
    expected = expected.rstrip

    @parser.scan

    foo = @top_level.classes.first
    assert_equal 'Foo', foo.full_name

    blah = foo.method_list.first
    markup_code = blah.markup_code.sub(/^.*\n/, '')
    assert_equal expected, markup_code
  end

  def test_parse_statements_embdoc_in_document
    @filename = 'file.rb'
    util_parser <<RUBY
class Foo
  # doc
  #
  #   =begin
  #   test embdoc
  #   =end
  #
  def blah
  end
end
RUBY

    expected = <<EXPTECTED
<p>doc

<pre class="ruby"><span class="ruby-comment">=begin
test embdoc
=end</span>
</pre>
EXPTECTED

    @parser.scan

    foo = @top_level.classes.first
    assert_equal 'Foo', foo.full_name

    blah = foo.method_list.first
    markup_comment = blah.search_record[6]
    assert_equal markup_comment, expected
  end

  def test_parse_require_dynamic_string
    content = <<-RUBY
prefix = 'path'
require "\#{prefix}/a_library"
require 'test'
RUBY

    util_parser content

    @parser.parse_statements @top_level

    assert_equal 1, @top_level.requires.length
  end

  def test_parse_postfix_nodoc
    util_parser <<-RUBY
class A
end # :nodoc:

class B
  def a
  end # :nodoc:

  def b
  end
end
RUBY

    @parser.parse_statements @top_level

    c_a = @top_level.classes.select(&:document_self).first
    assert_equal 'B', c_a.full_name

    assert_equal 2, @top_level.classes.length
    assert_equal 1, @top_level.classes.count(&:document_self)
    assert_equal 1, c_a.method_list.length
    assert_equal 'B#b', c_a.method_list.first.full_name
  end

  def test_parse_statements_identifier_require
    content = "require 'bar'"

    util_parser content

    @parser.parse_statements @top_level

    assert_equal 1, @top_level.requires.length
  end

  def test_parse_statements_identifier_yields
    comment = "##\n# :yields: x\n# :method: b\n# my method\n"

    util_parser "module M\n#{comment}def_delegator :a, :b, :b\nend"

    @parser.parse_statements @top_level, RDoc::Parser::Ruby::NORMAL

    m = @top_level.modules.first
    assert_equal 'M', m.full_name

    b = m.method_list.first
    assert_equal 'M#b', b.full_name
    assert_equal 'x', b.block_params
    assert_equal 'my method', b.comment.text

    assert_nil m.params, 'Module parameter not removed'
  end

  def test_parse_statements_stopdoc_TkALIAS
    klass = @top_level.add_class RDoc::NormalClass, 'Foo'

    util_parser "\n# :stopdoc:\nalias old new"

    @parser.parse_statements klass, RDoc::Parser::Ruby::NORMAL, nil

    assert_empty klass.aliases
    assert_empty klass.unmatched_alias_lists
  end

  def test_parse_statements_stopdoc_TkIDENTIFIER_alias_method
    klass = @top_level.add_class RDoc::NormalClass, 'Foo'

    util_parser "\n# :stopdoc:\nalias_method :old :new"

    @parser.parse_statements klass, RDoc::Parser::Ruby::NORMAL, nil

    assert_empty klass.aliases
    assert_empty klass.unmatched_alias_lists
  end

  def test_parse_statements_stopdoc_TkIDENTIFIER_metaprogrammed
    klass = @top_level.add_class RDoc::NormalClass, 'Foo'

    util_parser "\n# :stopdoc:\n# attr :meta"

    @parser.parse_statements klass, RDoc::Parser::Ruby::NORMAL, nil

    assert_empty klass.method_list
    assert_empty klass.attributes
  end

  def test_parse_statements_stopdoc_TkCONSTANT
    klass = @top_level.add_class RDoc::NormalClass, 'Foo'

    util_parser "\n# :stopdoc:\nA = v"

    @parser.parse_statements klass, RDoc::Parser::Ruby::NORMAL, nil

    assert_empty klass.constants
  end

  def test_parse_statements_stopdoc_TkDEF
    klass = @top_level.add_class RDoc::NormalClass, 'Foo'

    util_parser "\n# :stopdoc:\ndef m\n end"

    @parser.parse_statements klass, RDoc::Parser::Ruby::NORMAL, nil

    assert_empty klass.method_list
  end

  def test_parse_statements_super
    m = RDoc::AnyMethod.new '', 'm'
    util_parser 'super'

    @parser.parse_statements @top_level, RDoc::Parser::Ruby::NORMAL, m

    assert m.calls_super
  end

  def test_parse_statements_super_no_method
    content = "super"

    util_parser content

    @parser.parse_statements @top_level

    assert_nil @parser.get_tk
  end

  def test_parse_statements_while_begin
    util_parser <<-RUBY
class A
  def a
    while begin a; b end
    end
  end

  def b
  end
end
    RUBY

    @parser.parse_statements @top_level

    c_a = @top_level.classes.first
    assert_equal 'A', c_a.full_name

    assert_equal 1, @top_level.classes.length

    m_a = c_a.method_list.first
    m_b = c_a.method_list.last

    assert_equal 'A#a', m_a.full_name
    assert_equal 'A#b', m_b.full_name
  end


  def test_parse_symbol_in_paren_arg
    util_parser <<RUBY
class Foo
  def blah
  end
  private(:blah)
end
RUBY

    @parser.scan

    foo = @top_level.classes.first
    assert_equal 'Foo', foo.full_name

    blah = foo.method_list.first
    assert_equal :private, blah.visibility
  end

  def test_parse_symbol_in_arg
    util_parser ':blah "blah" "#{blah}" blah'

    assert_equal 'blah', @parser.parse_symbol_in_arg

    @parser.skip_tkspace

    assert_equal 'blah', @parser.parse_symbol_in_arg

    @parser.skip_tkspace

    assert_equal nil, @parser.parse_symbol_in_arg

    @parser.skip_tkspace

    assert_equal nil, @parser.parse_symbol_in_arg
  end

  def test_parse_statements_alias_method
    content = <<-CONTENT
class A
  alias_method :a, :[] unless c
end

B = A

class C
end
    CONTENT

    util_parser content

    @parser.parse_statements @top_level

    # HACK where are the assertions?
  end

  def test_parse_top_level_statements_enddoc
    util_parser <<-CONTENT
# :enddoc:
    CONTENT

    assert_throws :eof do
      @parser.parse_top_level_statements @top_level
    end
  end

  def test_parse_top_level_statements_stopdoc
    @top_level.stop_doc
    content = "# this is the top-level comment"

    util_parser content

    @parser.parse_top_level_statements @top_level

    assert_empty @top_level.comment
  end

  def test_parse_top_level_statements_stopdoc_integration
    content = <<-CONTENT
# :stopdoc:

class Example
  def method_name
  end
end
    CONTENT

    util_parser content

    @parser.parse_top_level_statements @top_level

    assert_equal 1, @top_level.classes.length
    assert_empty @top_level.modules

    assert @top_level.find_module_named('Example').ignored?
  end

  # This tests parse_comment
  def test_parse_top_level_statements_constant_nodoc_integration
    content = <<-CONTENT
class A
  C = A # :nodoc:
end
    CONTENT

    util_parser content

    @parser.parse_top_level_statements @top_level

    klass = @top_level.find_module_named('A')

    c = klass.constants.first

    assert_nil c.document_self, 'C should not be documented'
  end

  def test_parse_yield_in_braces_with_parens
    klass = RDoc::NormalClass.new 'Foo'
    klass.parent = @top_level

    util_parser "def foo\nn.times { |i| yield nth(i) }\nend"

    tk = @parser.get_tk

    @parser.parse_method klass, RDoc::Parser::Ruby::NORMAL, tk, @comment

    foo = klass.method_list.first
    assert_equal 'nth(i)', foo.block_params
  end

  def test_read_directive
    parser = util_parser '# :category: test'

    directive, value = parser.read_directive %w[category]

    assert_equal 'category', directive
    assert_equal 'test', value

    assert_kind_of RDoc::RubyToken::TkNL, parser.get_tk
  end

  def test_read_directive_allow
    parser = util_parser '# :category: test'

    directive = parser.read_directive []

    assert_nil directive

    assert_kind_of RDoc::RubyToken::TkNL, parser.get_tk
  end

  def test_read_directive_empty
    parser = util_parser '# test'

    directive = parser.read_directive %w[category]

    assert_nil directive

    assert_kind_of RDoc::RubyToken::TkNL, parser.get_tk
  end

  def test_read_directive_no_comment
    parser = util_parser ''

    directive = parser.read_directive %w[category]

    assert_nil directive

    assert_kind_of RDoc::RubyToken::TkNL, parser.get_tk
  end

  def test_read_directive_one_liner
    parser = util_parser '; end # :category: test'

    directive, value = parser.read_directive %w[category]

    assert_equal 'category', directive
    assert_equal 'test', value

    assert_kind_of RDoc::RubyToken::TkSEMICOLON, parser.get_tk
  end

  def test_read_documentation_modifiers
    c = RDoc::Context.new

    parser = util_parser '# :category: test'

    parser.read_documentation_modifiers c, %w[category]

    assert_equal 'test', c.current_section.title
  end

  def test_read_documentation_modifiers_notnew
    m = RDoc::AnyMethod.new nil, 'initialize'

    parser = util_parser '# :notnew: test'

    parser.read_documentation_modifiers m, %w[notnew]

    assert m.dont_rename_initialize
  end

  def test_read_documentation_modifiers_not_dash_new
    m = RDoc::AnyMethod.new nil, 'initialize'

    parser = util_parser '# :not-new: test'

    parser.read_documentation_modifiers m, %w[not-new]

    assert m.dont_rename_initialize
  end

  def test_read_documentation_modifiers_not_new
    m = RDoc::AnyMethod.new nil, 'initialize'

    parser = util_parser '# :not_new: test'

    parser.read_documentation_modifiers m, %w[not_new]

    assert m.dont_rename_initialize
  end

  def test_sanity_integer
    util_parser '1'
    assert_equal '1', @parser.get_tk.text

    util_parser '1.0'
    assert_equal '1.0', @parser.get_tk.text
  end

  def test_sanity_interpolation
    last_tk = nil
    util_parser 'class A; B = "#{c}"; end'

    while tk = @parser.get_tk do last_tk = tk end

    assert_equal "\n", last_tk.text
  end

  # If you're writing code like this you're doing it wrong

  def test_sanity_interpolation_crazy
    util_parser '"#{"#{"a")}" if b}"'

    assert_equal '"#{"#{"a")}" if b}"', @parser.get_tk.text
    assert_equal RDoc::RubyToken::TkNL, @parser.get_tk.class
  end

  def test_sanity_interpolation_curly
    util_parser '%{ #{} }'

    assert_equal '%{ #{} }', @parser.get_tk.text
    assert_equal RDoc::RubyToken::TkNL, @parser.get_tk.class
  end

  def test_sanity_interpolation_format
    util_parser '"#{stftime("%m-%d")}"'

    while @parser.get_tk do end
  end

  def test_sanity_symbol_interpolation
    util_parser ':"#{bar}="'

    while @parser.get_tk do end
  end

  def test_scan_cr
    content = <<-CONTENT
class C\r
  def m\r
    a=\\\r
      123\r
  end\r
end\r
    CONTENT

    util_parser content

    @parser.scan

    c = @top_level.classes.first

    assert_equal 1, c.method_list.length
  end

  def test_scan_block_comment
    content = <<-CONTENT
=begin rdoc
Foo comment
=end

class Foo

=begin
m comment
=end

  def m() end
end
    CONTENT

    util_parser content

    @parser.scan

    foo = @top_level.classes.first

    assert_equal "=begin rdoc\nFoo comment\n=end", foo.comment.text

    m = foo.method_list.first

    assert_equal "=begin\nm comment\n=end", m.comment.text
  end

  def test_scan_block_comment_nested # Issue #41
    content = <<-CONTENT
require 'something'
=begin rdoc
findmeindoc
=end
module Foo
    class Bar
    end
end
    CONTENT

    util_parser content

    @parser.scan

    foo = @top_level.modules.first

    assert_equal 'Foo', foo.full_name
    assert_equal "=begin rdoc\nfindmeindoc\n=end", foo.comment.text

    bar = foo.classes.first

    assert_equal 'Foo::Bar', bar.full_name
    assert_equal '', bar.comment.text
  end

  def test_scan_block_comment_notflush
  ##
  #
  # The previous test assumes that between the =begin/=end blocs that there is
  # only one line, or minima formatting directives. This test tests for those
  # who use the =begin bloc with longer / more advanced formatting within.
  #
  ##
    content = <<-CONTENT
=begin rdoc

= DESCRIPTION

This is a simple test class

= RUMPUS

Is a silly word

=end
class StevenSimpleClass
  # A band on my iPhone as I wrote this test
  FRUIT_BATS="Make nice music"

=begin rdoc
A nice girl
=end

  def lauren
    puts "Summoning Lauren!"
  end
end
    CONTENT
    util_parser content

    @parser.scan

    foo = @top_level.classes.first

    assert_equal "=begin rdoc\n\n= DESCRIPTION\n\nThis is a simple test class\n\n= RUMPUS\n\nIs a silly word\n\n=end",
      foo.comment.text

    m = foo.method_list.first

    assert_equal "=begin rdoc\nA nice girl\n=end", m.comment.text
  end

  def test_scan_class_nested_nodoc
    content = <<-CONTENT
class A::B # :nodoc:
end
    CONTENT

    util_parser content

    @parser.scan

    visible = @store.all_classes_and_modules.select { |mod| mod.display? }

    assert_empty visible.map { |mod| mod.full_name }
  end

  def test_scan_constant_in_method
    content = <<-CONTENT # newline is after M is important
module M
  def m
    A
    B::C
  end
end
    CONTENT

    util_parser content

    @parser.scan

    m = @top_level.modules.first

    assert_empty m.constants

    assert_empty @store.classes_hash.keys
    assert_equal %w[M], @store.modules_hash.keys
  end

  def test_scan_constant_in_rescue
    content = <<-CONTENT # newline is after M is important
module M
  def m
  rescue A::B
  rescue A::C => e
  rescue A::D, A::E
  rescue A::F,
         A::G
  rescue H
  rescue I => e
  rescue J, K
  rescue L =>
    e
  rescue M;
  rescue N,
         O => e
  end
end
    CONTENT

    util_parser content

    @parser.scan

    m = @top_level.modules.first

    assert_empty m.constants

    assert_empty @store.classes_hash.keys
    assert_equal %w[M], @store.modules_hash.keys
  end

  def test_scan_constant_nodoc
    content = <<-CONTENT # newline is after M is important
module M

  C = v # :nodoc:
end
    CONTENT

    util_parser content

    @parser.scan

    c = @top_level.modules.first.constants.first

    assert c.documented?
  end

  def test_scan_constant_nodoc_block
    content = <<-CONTENT # newline is after M is important
module M

  C = v do # :nodoc:
  end
end
    CONTENT

    util_parser content

    @parser.scan

    c = @top_level.modules.first.constants.first

    assert c.documented?
  end

  def test_scan_duplicate_module
    content = <<-CONTENT
# comment a
module Foo
end

# comment b
module Foo
end
    CONTENT

    util_parser content

    @parser.scan

    foo = @top_level.modules.first

    expected = [
      RDoc::Comment.new('comment b', @top_level)
    ]

    assert_equal expected, foo.comment_location.map { |c, l| c }
  end

  def test_scan_meta_method_block
    content = <<-CONTENT
class C

  ##
  #  my method

  inline(:my_method) do |*args|
    "this method used to cause z to disappear"
  end

  def z
  end
    CONTENT

    util_parser content

    @parser.scan

    assert_equal 2, @top_level.classes.first.method_list.length
  end

  def test_scan_method_semi_method
    content = <<-CONTENT
class A
  def self.m() end; def self.m=() end
end

class B
  def self.m() end
end
    CONTENT

    util_parser content

    @parser.scan

    a = @store.find_class_named 'A'
    assert a, 'missing A'

    assert_equal 2, a.method_list.length

    b = @store.find_class_named 'B'
    assert b, 'missing B'

    assert_equal 1, b.method_list.length
  end

  def test_scan_markup_override
    content = <<-CONTENT
# *awesome*
class C
  # :markup: rd
  # ((*radical*))
  def m
  end
end
    CONTENT

    util_parser content

    @parser.scan

    c = @top_level.classes.first

    assert_equal 'rdoc', c.comment.format

    assert_equal 'rd', c.method_list.first.comment.format
  end

  def test_scan_markup_first_comment
    content = <<-CONTENT
# :markup: rd

# ((*awesome*))
class C
  # ((*radical*))
  def m
  end
end
    CONTENT

    util_parser content

    @parser.scan

    c = @top_level.classes.first

    assert_equal 'rd', c.comment.format

    assert_equal 'rd', c.method_list.first.comment.format
  end

  def test_scan_rails_routes
    util_parser <<-ROUTES_RB
namespace :api do
  scope module: :v1 do
  end
end
    ROUTES_RB

    @parser.scan

    assert_empty @top_level.classes
    assert_empty @top_level.modules
  end

  def test_scan_tomdoc_meta
    util_parser <<-RUBY
# :markup: tomdoc

class C

  # Signature
  #
  #   find_by_<field>[_and_<field>...](args)
  #
  # field - A field name.

end

    RUBY

    @parser.scan

    c = @top_level.classes.first

    m = c.method_list.first

    assert_equal "find_by_<field>[_and_<field>...]", m.name
    assert_equal "find_by_<field>[_and_<field>...](args)\n", m.call_seq

    expected =
      doc(
        head(3, 'Signature'),
        list(:NOTE,
          item(%w[field],
            para('A field name.'))))
    expected.file = @top_level

    assert_equal expected, m.comment.parse
  end

  def test_scan_stopdoc
    util_parser <<-RUBY
class C
  # :stopdoc:
  class Hidden
  end
end
    RUBY

    @parser.scan

    c = @top_level.classes.first

    hidden = c.classes.first

    refute hidden.document_self
    assert hidden.ignored?
  end

  def test_scan_stopdoc_class_alias
    util_parser <<-RUBY
# :stopdoc:
module A
  B = C
end
    RUBY

    @parser.scan

    assert_empty @store.all_classes

    assert_equal 1, @store.all_modules.length
    m = @store.all_modules.first

    assert m.ignored?
  end

  def test_scan_stopdoc_nested
    util_parser <<-RUBY
# :stopdoc:
class A::B
end
    RUBY

    @parser.scan

    a   = @store.modules_hash['A']
    a_b = @store.classes_hash['A::B']

    refute a.document_self, 'A is inside stopdoc'
    assert a.ignored?,      'A is inside stopdoc'

    refute a_b.document_self, 'A::B is inside stopdoc'
    assert a_b.ignored?,      'A::B is inside stopdoc'
  end

  def test_scan_struct_self_brackets
    util_parser <<-RUBY
class C < M.m
  def self.[]
  end
end
    RUBY

    @parser.scan

    c = @store.find_class_named 'C'
    assert_equal %w[C::[]], c.method_list.map { |m| m.full_name }
  end

  def test_scan_visibility
    util_parser <<-RUBY
class C
   def a() end

   private :a

   class << self
     def b() end
     private :b
   end
end
    RUBY

    @parser.scan

    c = @store.find_class_named 'C'

    c_a = c.find_method_named 'a'

    assert_equal :private, c_a.visibility
    refute c_a.singleton

    c_b = c.find_method_named 'b'

    assert_equal :private, c_b.visibility
    assert c_b.singleton
  end

  def test_scan_visibility_count
    util_parser <<-RUBY
class C < Original::Base
  class C2 < Original::Base
    def m0() end
    def m1() end

    private

    def m2() end
    def m3() end
    def m4() end
  end
end
    RUBY

    @parser.scan

    c = @store.find_class_named 'C::C2'

    private_method_count = c.method_list.count { |m| :private == m.visibility }
    assert_equal 3, private_method_count

    public_method_count = c.method_list.count { |m| :public == m.visibility }
    assert_equal 2, public_method_count
  end

  def test_singleton_method_via_eigenclass
    util_parser <<-RUBY
class C
   class << self
     def a() end
   end
end
    RUBY

    @parser.scan

    c   = @store.find_class_named 'C'
    c_a = c.find_method_named 'a'

    assert_equal :public, c_a.visibility
    assert c_a.singleton
  end

  def test_stopdoc_after_comment
    util_parser <<-EOS
      module Bar
        # hello
        module Foo
          # :stopdoc:
        end
        # there
        class Baz
          # :stopdoc:
        end
      end
    EOS

    @parser.parse_statements @top_level

    foo = @top_level.modules.first.modules.first
    assert_equal 'Foo', foo.name
    assert_equal 'hello', foo.comment.text

    baz = @top_level.modules.first.classes.first
    assert_equal 'Baz', baz.name
    assert_equal 'there', baz.comment.text
  end

  def tk klass, scan, line, char, name, text
    klass = RDoc::RubyToken.const_get "Tk#{klass.to_s.upcase}"

    token = if klass.instance_method(:initialize).arity == 3 then
              raise ArgumentError, "name not used for #{klass}" if name
              klass.new scan, line, char
            else
              klass.new scan, line, char, name
            end

    token.set_text text

    token
  end

  def util_parser(content)
    @parser = RDoc::Parser::Ruby.new @top_level, @filename, content, @options,
                                     @stats
  end

  def util_two_parsers(first_file_content, second_file_content)
    util_parser first_file_content

    @parser2 = RDoc::Parser::Ruby.new @top_level2, @filename,
                                      second_file_content, @options, @stats
  end

end<|MERGE_RESOLUTION|>--- conflicted
+++ resolved
@@ -2499,6 +2499,35 @@
     assert_equal markup_code, expected
   end
 
+  def test_parse_statements_postfix_if_after_heredocbeg
+    @filename = 'file.rb'
+    util_parser <<RUBY
+class Foo
+  def blah()
+    <<~EOM if true
+    EOM
+  end
+end
+RUBY
+
+    expected = <<EXPTECTED
+  <span class="ruby-keyword">def</span> <span class="ruby-identifier">blah</span>()
+    <span class="ruby-identifier">&lt;&lt;~EOM</span> <span class="ruby-keyword">if</span> <span class="ruby-keyword">true</span>
+<span class="ruby-value"></span><span class="ruby-identifier">    EOM</span>
+  <span class="ruby-keyword">end</span>
+EXPTECTED
+    expected = expected.rstrip
+
+    @parser.scan
+
+    foo = @top_level.classes.first
+    assert_equal 'Foo', foo.full_name
+
+    blah = foo.method_list.first
+    markup_code = blah.markup_code.sub(/^.*\n/, '')
+    assert_equal markup_code, expected
+  end
+
   def test_parse_statements_method_oneliner_with_regexp
     util_parser <<RUBY
 class Foo
@@ -2507,14 +2536,7 @@
 RUBY
 
     expected = <<EXPTECTED
-<<<<<<< HEAD
 <span class="ruby-keyword">def</span> <span class="ruby-identifier">blah</span>() <span class="ruby-regexp">/bar/</span> <span class="ruby-keyword">end</span>
-=======
-  <span class="ruby-keyword">def</span> <span class="ruby-identifier">blah</span>()
-    <span class="ruby-identifier">&lt;&lt;~EOM</span> <span class="ruby-keyword">if</span> <span class="ruby-keyword">true</span>
-<span class="ruby-value"></span><span class="ruby-identifier">    EOM</span>
-  <span class="ruby-keyword">end</span>
->>>>>>> 71b01e37
 EXPTECTED
     expected = expected.rstrip
 
