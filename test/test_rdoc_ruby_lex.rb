--- conflicted
+++ resolved
@@ -331,7 +331,6 @@
     assert_equal expected, tokens
   end
 
-<<<<<<< HEAD
   def test_class_tokenize_hash_rocket
     tokens = RDoc::RubyLex.tokenize "{ :foo=> 1 }", nil
 
@@ -345,14 +344,17 @@
       @TK::TkSPACE     .new(10, 1, 10, ' '),
       @TK::TkRBRACE    .new(11, 1, 11, '}'),
       @TK::TkNL        .new(12, 1, 12, "\n")
-=======
+    ]
+
+    assert_equal expected, tokens
+  end
+
   def test_class_tokenize_percent_sign_quote
     tokens = RDoc::RubyLex.tokenize '%%hi%', nil
 
     expected = [
       @TK::TkSTRING.new( 0, 1, 0, '%%hi%'),
       @TK::TkNL    .new( 5, 1, 5, "\n"),
->>>>>>> d3f8522e
     ]
 
     assert_equal expected, tokens
