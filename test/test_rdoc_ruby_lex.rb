--- conflicted
+++ resolved
@@ -719,7 +719,6 @@
     assert_equal expected, tokens
   end
 
-<<<<<<< HEAD
   def test_class_tokenize_postfix_if_after_escaped_newline
     tokens = RDoc::RubyLex.tokenize <<'RUBY', nil
 def a
@@ -753,7 +752,11 @@
       @TK::TkNL        .new(35, 4, 24, "\n"),
       @TK::TkEND       .new(36, 5, 0,  "end"),
       @TK::TkNL        .new(39, 5, 36, "\n")
-=======
+    ]
+
+    assert_equal expected, tokens
+  end
+
   def test_class_tokenize_backtick_with_escape
     tokens = RDoc::RubyLex.tokenize <<'RUBY', nil
 [
@@ -794,7 +797,6 @@
       @TK::TkNL      .new(54, 7,  7, "\n"),
       @TK::TkRBRACK  .new(55, 8,  0, "]"),
       @TK::TkNL      .new(56, 8, 55, "\n")
->>>>>>> 6cfcae27
     ]
 
     assert_equal expected, tokens
