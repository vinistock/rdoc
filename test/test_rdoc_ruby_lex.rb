# coding: UTF-8
# frozen_string_literal: false

require 'rdoc/test_case'

class TestRDocRubyLex < RDoc::TestCase

  def setup
    @TK = RDoc::RubyToken
  end

  def test_token_position
    tokens = RDoc::RubyLex.tokenize '[ 1, :a, nil ]', nil

    assert_equal '[', tokens[0].text
    assert_equal 0, tokens[0].seek
    assert_equal 1, tokens[0].line_no
    assert_equal 0, tokens[0].char_no
    assert_equal '1', tokens[2].text
    assert_equal 2, tokens[2].seek
    assert_equal 1, tokens[2].line_no
    assert_equal 2, tokens[2].char_no
    assert_equal ':a', tokens[5].text
    assert_equal 5, tokens[5].seek
    assert_equal 1, tokens[5].line_no
    assert_equal 5, tokens[5].char_no
    assert_equal 'nil', tokens[8].text
    assert_equal 9, tokens[8].seek
    assert_equal 1, tokens[8].line_no
    assert_equal 9, tokens[8].char_no
    assert_equal ']', tokens[10].text
    assert_equal 13, tokens[10].seek
    assert_equal 1, tokens[10].line_no
    assert_equal 13, tokens[10].char_no
  end

  def test_class_tokenize
    tokens = RDoc::RubyLex.tokenize "def x() end", nil

    expected = [
      @TK::TkDEF       .new( 0, 1,  0, "def"),
      @TK::TkSPACE     .new( 3, 1,  3, " "),
      @TK::TkIDENTIFIER.new( 4, 1,  4, "x"),
      @TK::TkLPAREN    .new( 5, 1,  5, "("),
      @TK::TkRPAREN    .new( 6, 1,  6, ")"),
      @TK::TkSPACE     .new( 7, 1,  7, " "),
      @TK::TkEND       .new( 8, 1,  8, "end"),
      @TK::TkNL        .new(11, 1, 11, "\n"),
    ]

    assert_equal expected, tokens
  end

  def test_class_tokenize___END__
    tokens = RDoc::RubyLex.tokenize '__END__', nil

    expected = [
      @TK::TkEND_OF_SCRIPT.new(0, 1, 0, '__END__'),
      @TK::TkNL           .new(7, 1, 7, "\n"),
    ]

    assert_equal expected, tokens
  end

  def test_class_tokenize_character_literal
    tokens = RDoc::RubyLex.tokenize "?\\", nil

    expected = [
      @TK::TkCHAR.new( 0, 1,  0, "?\\"),
      @TK::TkNL  .new( 2, 1,  2, "\n"),
    ]

    assert_equal expected, tokens
  end

  def test_class_tokenize_def_heredoc
    tokens = RDoc::RubyLex.tokenize <<-'RUBY', nil
def x
  <<E
Line 1
Line 2
E
end
    RUBY

    expected = [
      @TK::TkDEF       .new( 0, 1,  0, 'def'),
      @TK::TkSPACE     .new( 3, 1,  3, ' '),
      @TK::TkIDENTIFIER.new( 4, 1,  4, 'x'),
      @TK::TkNL        .new( 5, 1,  5, "\n"),
      @TK::TkSPACE     .new( 6, 2,  0, '  '),

      @TK::TkHEREDOCBEG.new( 8, 2,  2, '<<E'),
      @TK::TkNL        .new(11, 2,  6, "\n"),
      @TK::TkHEREDOC   .new(11, 2,  6, "Line 1\nLine 2\n"),
      @TK::TkHEREDOCEND.new(27, 5, 26, "E\n"),
      @TK::TkEND       .new(28, 6,  0, 'end'),
      @TK::TkNL        .new(31, 6, 28, "\n"),
    ]

    assert_equal expected, tokens
  end

  def test_class_tokenize_reserved_keyword_with_args
    tokens = RDoc::RubyLex.tokenize <<-'RUBY', nil
yield :foo
super :bar
defined? :baz
    RUBY

    expected = [
      @TK::TkYIELD  .new( 0, 1,  0, "yield"),
      @TK::TkSPACE  .new( 5, 1,  5, " "),
      @TK::TkSYMBOL .new( 6, 1,  6, ":foo"),
      @TK::TkNL     .new(10, 1, 10,  "\n"),
      @TK::TkSUPER  .new(11, 2,  0, "super"),
      @TK::TkSPACE  .new(16, 2,  5, " "),
      @TK::TkSYMBOL .new(17, 2,  6, ":bar"),
      @TK::TkNL     .new(21, 2, 11,  "\n"),
      @TK::TkDEFINED.new(22, 3,  0, "defined?"),
      @TK::TkSPACE  .new(30, 3,  8, " "),
      @TK::TkSYMBOL .new(31, 3,  9, ":baz"),
      @TK::TkNL     .new(35, 3, 22,  "\n")
    ]

    assert_equal expected, tokens
  end

  def test_class_tokenize_hash_symbol
    tokens = RDoc::RubyLex.tokenize '{ class:"foo" }', nil

    expected = [
      @TK::TkLBRACE.new( 0, 1,  0, '{'),
      @TK::TkSPACE .new( 1, 1,  1, ' '),
      @TK::TkSYMBOL.new( 2, 1,  2, 'class:'),
      @TK::TkSTRING.new( 8, 1,  8, '"foo"'),
      @TK::TkSPACE .new(13, 1, 13, ' '),
      @TK::TkRBRACE.new(14, 1, 14, '}'),
      @TK::TkNL    .new(15, 1, 15, "\n"),
    ]

    assert_equal expected, tokens
  end

  def test_class_tokenize_double_colon_is_not_hash_symbol
    tokens = RDoc::RubyLex.tokenize 'self.class::Row', nil

    expected = [
      @TK::TkSELF      .new( 0, 1,  0, "self"),
      @TK::TkDOT       .new( 4, 1,  4, "."),
      @TK::TkIDENTIFIER.new( 5, 1,  5, "class"),
      @TK::TkCOLON2    .new(10, 1, 10, "::"),
      @TK::TkCONSTANT  .new(12, 1, 12, "Row"),
      @TK::TkNL        .new(15, 1, 15, "\n"),
    ]

    assert_equal expected, tokens
  end

  def test_class_tokenize_safe_nav_operator
    tokens = RDoc::RubyLex.tokenize 'receiver&.meth', nil

    expected = [
      @TK::TkIDENTIFIER.new( 0, 1,  0, "receiver"),
      @TK::TkSAFENAV   .new( 8, 1,  8, "&."),
      @TK::TkIDENTIFIER.new(10, 1, 10, "meth"),
      @TK::TkNL        .new(14, 1, 14, "\n"),
    ]

    assert_equal expected, tokens
  end

  def test_class_tokenize_hash_rocket
    tokens = RDoc::RubyLex.tokenize '{ :class => "foo" }', nil

    expected = [
      @TK::TkLBRACE    .new( 0, 1,  0, '{'),
      @TK::TkSPACE     .new( 1, 1,  1, ' '),
      @TK::TkSYMBOL    .new( 2, 1,  2, ':class'),
      @TK::TkSPACE     .new( 8, 1,  8, ' '),
      @TK::TkHASHROCKET.new( 9, 1,  9, '=>'),
      @TK::TkSPACE     .new(11, 1, 11, ' '),
      @TK::TkSTRING    .new(12, 1, 12, '"foo"'),
      @TK::TkSPACE     .new(17, 1, 17, ' '),
      @TK::TkRBRACE    .new(18, 1, 18, '}'),
      @TK::TkNL        .new(19, 1, 19, "\n"),
    ]

    assert_equal expected, tokens
  end

  def test_class_tokenize_heredoc_CR_NL
    tokens = RDoc::RubyLex.tokenize <<-RUBY, nil
string = <<-STRING\r
Line 1\r
Line 2\r
  STRING\r
    RUBY

    expected = [
      @TK::TkIDENTIFIER.new( 0, 1,  0, 'string'),
      @TK::TkSPACE     .new( 6, 1,  6, ' '),
      @TK::TkASSIGN    .new( 7, 1,  7, '='),
      @TK::TkSPACE     .new( 8, 1,  8, ' '),
      @TK::TkHEREDOCBEG.new( 9, 1,  9, '<<-STRING'),
      @TK::TkSPACE     .new(18, 1, 18, "\r"),
      @TK::TkNL        .new(19, 1, 19, "\n"),
      @TK::TkHEREDOC   .new(19, 1, 19,
                            %Q{Line 1\nLine 2\n}),
      @TK::TkHEREDOCEND.new(45, 4, 36, "  STRING\n"),
    ]

    assert_equal expected, tokens
  end

  def test_class_tokenize_opassign
    tokens = RDoc::RubyLex.tokenize <<'RUBY', nil
a %= b
a /= b
a -= b
a += b
a |= b
a &= b
a >>= b
a <<= b
a *= b
a &&= b
a ||= b
a **= b
RUBY

    expected = [
      @TK::TkIDENTIFIER.new( 0, 1, 0, "a"),
      @TK::TkSPACE     .new( 1, 1, 1, " "),
      @TK::TkOPASGN    .new( 2, 1, 2, "%"),
      @TK::TkSPACE     .new( 4, 1, 4, " "),
      @TK::TkIDENTIFIER.new( 5, 1, 5, "b"),
      @TK::TkNL        .new( 6, 1, 6, "\n"),
      @TK::TkIDENTIFIER.new( 7, 2, 0, "a"),
      @TK::TkSPACE     .new( 8, 2, 1, " "),
      @TK::TkOPASGN    .new( 9, 2, 2, "/"),
      @TK::TkSPACE     .new( 11, 2, 4, " "),
      @TK::TkIDENTIFIER.new( 12, 2, 5, "b"),
      @TK::TkNL        .new( 13, 2, 7, "\n"),
      @TK::TkIDENTIFIER.new( 14, 3, 0, "a"),
      @TK::TkSPACE     .new( 15, 3, 1, " "),
      @TK::TkOPASGN    .new( 16, 3, 2, "-"),
      @TK::TkSPACE     .new( 18, 3, 4, " "),
      @TK::TkIDENTIFIER.new( 19, 3, 5, "b"),
      @TK::TkNL        .new( 20, 3, 14, "\n"),
      @TK::TkIDENTIFIER.new( 21, 4, 0, "a"),
      @TK::TkSPACE     .new( 22, 4, 1, " "),
      @TK::TkOPASGN    .new( 23, 4, 2, "+"),
      @TK::TkSPACE     .new( 25, 4, 4, " "),
      @TK::TkIDENTIFIER.new( 26, 4, 5, "b"),
      @TK::TkNL        .new( 27, 4, 21, "\n"),
      @TK::TkIDENTIFIER.new( 28, 5, 0, "a"),
      @TK::TkSPACE     .new( 29, 5, 1, " "),
      @TK::TkOPASGN    .new( 30, 5, 2, "|"),
      @TK::TkSPACE     .new( 32, 5, 4, " "),
      @TK::TkIDENTIFIER.new( 33, 5, 5, "b"),
      @TK::TkNL        .new( 34, 5, 28, "\n"),
      @TK::TkIDENTIFIER.new( 35, 6, 0, "a"),
      @TK::TkSPACE     .new( 36, 6, 1, " "),
      @TK::TkOPASGN    .new( 37, 6, 2, "&"),
      @TK::TkSPACE     .new( 39, 6, 4, " "),
      @TK::TkIDENTIFIER.new( 40, 6, 5, "b"),
      @TK::TkNL        .new( 41, 6, 35, "\n"),
      @TK::TkIDENTIFIER.new( 42, 7, 0, "a"),
      @TK::TkSPACE     .new( 43, 7, 1, " "),
      @TK::TkOPASGN    .new( 44, 7, 2, ">>"),
      @TK::TkSPACE     .new( 47, 7, 5, " "),
      @TK::TkIDENTIFIER.new( 48, 7, 6, "b"),
      @TK::TkNL        .new( 49, 7, 42, "\n"),
      @TK::TkIDENTIFIER.new( 50, 8, 0, "a"),
      @TK::TkSPACE     .new( 51, 8, 1, " "),
      @TK::TkOPASGN    .new( 52, 8, 2, "<<"),
      @TK::TkSPACE     .new( 55, 8, 5, " "),
      @TK::TkIDENTIFIER.new( 56, 8, 6, "b"),
      @TK::TkNL        .new( 57, 8, 50, "\n"),
      @TK::TkIDENTIFIER.new( 58, 9, 0, "a"),
      @TK::TkSPACE     .new( 59, 9, 1, " "),
      @TK::TkOPASGN    .new( 60, 9, 2, "*"),
      @TK::TkSPACE     .new( 62, 9, 4, " "),
      @TK::TkIDENTIFIER.new( 63, 9, 5, "b"),
      @TK::TkNL        .new( 64, 9, 58, "\n"),
      @TK::TkIDENTIFIER.new( 65, 10, 0, "a"),
      @TK::TkSPACE     .new( 66, 10, 1, " "),
      @TK::TkOPASGN    .new( 67, 10, 2, "&&"),
      @TK::TkSPACE     .new( 70, 10, 5, " "),
      @TK::TkIDENTIFIER.new( 71, 10, 6, "b"),
      @TK::TkNL        .new( 72, 10, 65, "\n"),
      @TK::TkIDENTIFIER.new( 73, 11, 0, "a"),
      @TK::TkSPACE     .new( 74, 11, 1, " "),
      @TK::TkOPASGN    .new( 75, 11, 2, "||"),
      @TK::TkSPACE     .new( 78, 11, 5, " "),
      @TK::TkIDENTIFIER.new( 79, 11, 6, "b"),
      @TK::TkNL        .new( 80, 11, 73, "\n"),
      @TK::TkIDENTIFIER.new( 81, 12, 0, "a"),
      @TK::TkSPACE     .new( 82, 12, 1, " "),
      @TK::TkOPASGN    .new( 83, 12, 2, "**"),
      @TK::TkSPACE     .new( 86, 12, 5, " "),
      @TK::TkIDENTIFIER.new( 87, 12, 6, "b"),
      @TK::TkNL        .new( 88, 12, 81, "\n"),
    ]

    assert_equal expected, tokens
  end

  def test_class_tokenize_heredoc_call
    tokens = RDoc::RubyLex.tokenize <<-'RUBY', nil
string = <<-STRING.chomp
Line 1
Line 2
  STRING
    RUBY

    expected = [
      @TK::TkIDENTIFIER.new( 0, 1,  0, 'string'),
      @TK::TkSPACE     .new( 6, 1,  6, ' '),
      @TK::TkASSIGN    .new( 7, 1,  7, '='),
      @TK::TkSPACE     .new( 8, 1,  8, ' '),
      @TK::TkHEREDOCBEG.new( 9, 1,  9, '<<-STRING'),
      @TK::TkDOT       .new(18, 1, 18, '.'),
      @TK::TkIDENTIFIER.new(19, 1, 19, 'chomp'),
      @TK::TkNL        .new(24, 1, 24, "\n"),
      @TK::TkHEREDOC   .new(24, 1, 24, "Line 1\nLine 2\n"),
      @TK::TkHEREDOCEND.new(47, 4, 39, "  STRING\n"),
    ]

    assert_equal expected, tokens
  end

  def test_class_tokenize_heredoc_indent
    tokens = RDoc::RubyLex.tokenize <<-'RUBY', nil
string = <<-STRING
Line 1
Line 2
  STRING
    RUBY

    expected = [
      @TK::TkIDENTIFIER.new( 0, 1,  0, 'string'),
      @TK::TkSPACE     .new( 6, 1,  6, ' '),
      @TK::TkASSIGN    .new( 7, 1,  7, '='),
      @TK::TkSPACE     .new( 8, 1,  8, ' '),


      @TK::TkHEREDOCBEG.new( 9, 1,  9, '<<-STRING'),
      @TK::TkNL        .new(18, 1, 18, "\n"),
      @TK::TkHEREDOC   .new(18, 1, 18, "Line 1\nLine 2\n"),
      @TK::TkHEREDOCEND.new(41, 4, 33, "  STRING\n")
    ]

    assert_equal expected, tokens
  end

  def test_class_tokenize_heredoc_missing_end
    e = assert_raises RDoc::RubyLex::Error do
      RDoc::RubyLex.tokenize <<-'RUBY', nil
>> string1 = <<-TXT
>" That's swell
>" TXT
      RUBY
    end

    assert_equal 'Missing terminating TXT for string', e.message
  end

  def test_class_tokenize_heredoc_percent_N
    tokens = RDoc::RubyLex.tokenize <<-'RUBY', nil
a b <<-U
%N
U
    RUBY

    expected = [
      @TK::TkIDENTIFIER.new( 0, 1,  0, 'a'),
      @TK::TkSPACE     .new( 1, 1,  1, ' '),
      @TK::TkIDENTIFIER.new( 2, 1,  2, 'b'),
      @TK::TkSPACE     .new( 3, 1,  3, ' '),
      @TK::TkHEREDOCBEG.new( 4, 1,  4, '<<-U'),
      @TK::TkNL        .new( 8, 1,  8, "\n"),
      @TK::TkHEREDOC   .new( 8, 1,  8, "%N\n"),
      @TK::TkHEREDOCEND.new(13, 3, 12, "U\n")
    ]

    assert_equal expected, tokens
  end

  def test_class_tokenize_identifier_high_unicode
    tokens = RDoc::RubyLex.tokenize '𝖒', nil

    expected = @TK::TkIDENTIFIER.new(0, 1, 0, '𝖒')

    assert_equal expected, tokens.first
  end

  def test_class_tokenize_lambda
    tokens = RDoc::RubyLex.tokenize 'a = -> x, y { x + y }', nil

    expected = [
      @TK::TkIDENTIFIER.new( 0, 1,  0, 'a'),
      @TK::TkSPACE     .new( 1, 1,  1, ' '),
      @TK::TkASSIGN    .new( 2, 1,  2, '='),
      @TK::TkSPACE     .new( 3, 1,  3, ' '),
      @TK::TkLAMBDA    .new( 4, 1,  4, '->'),
      @TK::TkSPACE     .new( 6, 1,  6, ' '),
      @TK::TkIDENTIFIER.new( 7, 1,  7, 'x'),
      @TK::TkCOMMA     .new( 8, 1,  8, ','),
      @TK::TkSPACE     .new( 9, 1,  9, ' '),
      @TK::TkIDENTIFIER.new(10, 1, 10, 'y'),
      @TK::TkSPACE     .new(11, 1, 11, ' '),
      @TK::TkfLBRACE   .new(12, 1, 12, '{'),
      @TK::TkSPACE     .new(13, 1, 13, ' '),
      @TK::TkIDENTIFIER.new(14, 1, 14, 'x'),
      @TK::TkSPACE     .new(15, 1, 15, ' '),
      @TK::TkPLUS      .new(16, 1, 16, '+'),
      @TK::TkSPACE     .new(17, 1, 17, ' '),
      @TK::TkIDENTIFIER.new(18, 1, 18, 'y'),
      @TK::TkSPACE     .new(19, 1, 19, ' '),
      @TK::TkRBRACE    .new(20, 1, 20, '}'),
      @TK::TkNL        .new(21, 1, 21, "\n")
    ]

    assert_equal expected, tokens
  end

  def test_class_tokenize_percent_1
    tokens = RDoc::RubyLex.tokenize 'v%10==10', nil

    expected = [
      @TK::TkIDENTIFIER.new(0, 1, 0, 'v'),
      @TK::TkMOD.new(       1, 1, 1, '%'),
      @TK::TkINTEGER.new(   2, 1, 2, '10'),
      @TK::TkEQ.new(        4, 1, 4, '=='),
      @TK::TkINTEGER.new(   6, 1, 6, '10'),
      @TK::TkNL.new(        8, 1, 8, "\n"),
    ]

    assert_equal expected, tokens
  end

  def test_class_tokenize_percent_r
    tokens = RDoc::RubyLex.tokenize '%r[hi]', nil

    expected = [
      @TK::TkREGEXP.new( 0, 1,  0, '%r[hi]'),
      @TK::TkNL    .new( 6, 1, 6, "\n"),
    ]

    assert_equal expected, tokens
  end

  def test_class_tokenize_percent_w
    tokens = RDoc::RubyLex.tokenize '%w[hi]', nil

    expected = [
      @TK::TkDSTRING.new( 0, 1,  0, '%w[hi]'),
      @TK::TkNL     .new( 6, 1, 6, "\n"),
    ]

    assert_equal expected, tokens
  end

  def test_class_tokenize_percent_w_quote
    tokens = RDoc::RubyLex.tokenize '%w"hi"', nil

    expected = [
      @TK::TkDSTRING.new( 0, 1,  0, '%w"hi"'),
      @TK::TkNL     .new( 6, 1, 6, "\n"),
    ]

    assert_equal expected, tokens
  end

  def test_class_tokenize_hash_rocket
    tokens = RDoc::RubyLex.tokenize "{ :foo=> 1 }", nil

    expected = [
      @TK::TkLBRACE    .new( 0, 1,  0, '{'),
      @TK::TkSPACE     .new( 1, 1,  1, ' '),
      @TK::TkSYMBOL    .new( 2, 1,  2, ':foo'),
      @TK::TkHASHROCKET.new( 6, 1,  6, '=>'),
      @TK::TkSPACE     .new( 8, 1,  8, ' '),
      @TK::TkINTEGER   .new( 9, 1,  9, '1'),
      @TK::TkSPACE     .new(10, 1, 10, ' '),
      @TK::TkRBRACE    .new(11, 1, 11, '}'),
      @TK::TkNL        .new(12, 1, 12, "\n")
    ]

    assert_equal expected, tokens
  end

  def test_class_tokenize_percent_sign_quote
    tokens = RDoc::RubyLex.tokenize '%%hi%', nil

    expected = [
      @TK::TkSTRING.new( 0, 1, 0, '%%hi%'),
      @TK::TkNL    .new( 5, 1, 5, "\n"),
    ]

    assert_equal expected, tokens
  end

  def test_class_tokenize_regexp
    tokens = RDoc::RubyLex.tokenize "/hay/", nil

    expected = [
      @TK::TkREGEXP.new( 0, 1,  0, "/hay/"),
      @TK::TkNL    .new( 5, 1,  5, "\n"),
    ]

    assert_equal expected, tokens
  end

  def test_class_tokenize_regexp_options
    tokens = RDoc::RubyLex.tokenize "/hAY/i", nil

    expected = [
      @TK::TkREGEXP.new( 0, 1,  0, "/hAY/i"),
      @TK::TkNL    .new( 6, 1,  6, "\n"),
    ]

    assert_equal expected, tokens

    tokens = RDoc::RubyLex.tokenize "/hAY/ix", nil

    expected = [
      @TK::TkREGEXP.new( 0, 1,  0, "/hAY/ix"),
      @TK::TkNL    .new( 7, 1,  7, "\n"),
    ]

    assert_equal expected, tokens
  end

  def test_class_tokenize_regexp_backref
    tokens = RDoc::RubyLex.tokenize "/[csh](..) [csh]\\1 in/", nil

    expected = [
      @TK::TkREGEXP.new( 0, 1,  0, "/[csh](..) [csh]\\1 in/"),
      @TK::TkNL    .new(22, 1, 22, "\n"),
    ]

    assert_equal expected, tokens
  end

  def test_class_tokenize_regexp_escape
    tokens = RDoc::RubyLex.tokenize "/\\//", nil

    expected = [
      @TK::TkREGEXP.new( 0, 1,  0, "/\\//"),
      @TK::TkNL    .new( 4, 1,  4, "\n"),
    ]

    assert_equal expected, tokens
  end

  def test_class_tokenize_number_with_sign_character
    tokens = RDoc::RubyLex.tokenize "+3--3r", nil

    expected = [
      @TK::TkINTEGER .new(0, 1, 0, "+3"),
      @TK::TkMINUS   .new(2, 1, 2, "-"),
      @TK::TkRATIONAL.new(3, 1, 3, "-3r"),
      @TK::TkNL      .new(6, 1, 6, "\n"),
    ]

    assert_equal expected, tokens
  end

  def test_class_tokenize_regexp_continuing_backslash
    tokens = RDoc::RubyLex.tokenize "/(?<!\\\\)\\n\z/", nil

    expected = [
      @TK::TkREGEXP.new( 0, 1,  0, "/(?<!\\\\)\\n\z/"),
      @TK::TkNL    .new(12, 1, 12, "\n"),
    ]

    assert_equal expected, tokens
  end

  def test_class_tokenize_string
    tokens = RDoc::RubyLex.tokenize "'hi'", nil

    expected = [
      @TK::TkSTRING.new( 0, 1,  0, "'hi'"),
      @TK::TkNL    .new( 4, 1,  4, "\n"),
    ]

    assert_equal expected, tokens
  end

<<<<<<< HEAD
  def test_class_tokenize_postfix_if_after_escaped_newline
    tokens = RDoc::RubyLex.tokenize <<'RUBY', nil
def a
  1 if true
  1 \
    if true
end
RUBY

    expected = [
      @TK::TkDEF       .new( 0, 1, 0,  "def"),
      @TK::TkSPACE     .new( 3, 1, 3,  " "),
      @TK::TkIDENTIFIER.new( 4, 1, 4,  "a"),
      @TK::TkNL        .new( 5, 1, 5,  "\n"),
      @TK::TkSPACE     .new( 6, 2, 0,  "  "),
      @TK::TkINTEGER   .new( 8, 2, 2,  "1"),
      @TK::TkSPACE     .new( 9, 2, 3,  " "),
      @TK::TkIF_MOD    .new(10, 2, 4,  "if"),
      @TK::TkSPACE     .new(12, 2, 6,  " "),
      @TK::TkTRUE      .new(13, 2, 7,  "true"),
      @TK::TkNL        .new(17, 2, 6,  "\n"),
      @TK::TkSPACE     .new(18, 3, 0,  "  "),
      @TK::TkINTEGER   .new(20, 3, 2,  "1"),
      @TK::TkSPACE     .new(21, 3, 3,  " "),
      @TK::TkBACKSLASH .new(22, 3, 4,  "\\"),
      @TK::TkNL        .new(23, 3, 18, "\n"),
      @TK::TkSPACE     .new(24, 4, 0,  "    "),
      @TK::TkIF_MOD    .new(28, 4, 4,  "if"),
      @TK::TkSPACE     .new(30, 4, 6,  " "),
      @TK::TkTRUE      .new(31, 4, 7,  "true"),
      @TK::TkNL        .new(35, 4, 24, "\n"),
      @TK::TkEND       .new(36, 5, 0,  "end"),
      @TK::TkNL        .new(39, 5, 36, "\n")
=======
  def test_class_tokenize_string_with_escape
    tokens = RDoc::RubyLex.tokenize <<'RUBY', nil
[
  '\\',
  '\'',
  "'",
  "\'\"\`",
  "\#",
  "\#{}",
  "#",
  "#{}",
  /'"/,
  /\'\"/,
  /\//,
  /\\/,
  /\#/,
  /\#{}/,
  /#/,
  /#{}/
]
RUBY

    expected = [
      @TK::TkLBRACK .new(  0,  1,   0, "["),
      @TK::TkNL     .new(  1,  1,   1, "\n"),
      @TK::TkSPACE  .new(  2,  2,   0, "  "),
      @TK::TkSTRING .new(  4,  2,   2, "'\\\\'"),
      @TK::TkCOMMA  .new(  8,  2,   6, ","),
      @TK::TkNL     .new(  9,  2,   2, "\n"),
      @TK::TkSPACE  .new( 10,  3,   0, "  "),
      @TK::TkSTRING .new( 12,  3,   2, "'\\''"),
      @TK::TkCOMMA  .new( 16,  3,   6, ","),
      @TK::TkNL     .new( 17,  3,  10, "\n"),
      @TK::TkSPACE  .new( 18,  4,   0, "  "),
      @TK::TkSTRING .new( 20,  4,   2, "\"'\""),
      @TK::TkCOMMA  .new( 23,  4,   5, ","),
      @TK::TkNL     .new( 24,  4,  18, "\n"),
      @TK::TkSPACE  .new( 25,  5,   0, "  "),
      @TK::TkSTRING .new( 27,  5,   2, "\"\\'\\\"\\`\""),
      @TK::TkCOMMA  .new( 35,  5,  10, ","),
      @TK::TkNL     .new( 36,  5,  25, "\n"),
      @TK::TkSPACE  .new( 37,  6,   0, "  "),
      @TK::TkSTRING .new( 39,  6,   2, "\"\\#\""),
      @TK::TkCOMMA  .new( 43,  6,   6, ","),
      @TK::TkNL     .new( 44,  6,  37, "\n"),
      @TK::TkSPACE  .new( 45,  7,   0, "  "),
      @TK::TkSTRING .new( 47,  7,   2, "\"\\\#{}\""),
      @TK::TkCOMMA  .new( 53,  7,   8, ","),
      @TK::TkNL     .new( 54,  7,  45, "\n"),
      @TK::TkSPACE  .new( 55,  8,   0, "  "),
      @TK::TkSTRING .new( 57,  8,   2, "\"#\""),
      @TK::TkCOMMA  .new( 60,  8,   5, ","),
      @TK::TkNL     .new( 61,  8,  55, "\n"),
      @TK::TkSPACE  .new( 62,  9,   0, "  "),
      @TK::TkDSTRING.new( 64,  9,   2, "\"\#{}\""),
      @TK::TkCOMMA  .new( 69,  9,   7, ","),
      @TK::TkNL     .new( 70,  9,  62, "\n"),
      @TK::TkSPACE  .new( 71, 10,   0, "  "),
      @TK::TkREGEXP .new( 73, 10,   2, "/'\"/"),
      @TK::TkCOMMA  .new( 77, 10,   6, ","),
      @TK::TkNL     .new( 78, 10,  71, "\n"),
      @TK::TkSPACE  .new( 79, 11,   0, "  "),
      @TK::TkREGEXP .new( 81, 11,   2, "/\\'\\\"/"),
      @TK::TkCOMMA  .new( 87, 11,   8, ","),
      @TK::TkNL     .new( 88, 11,  79, "\n"),
      @TK::TkSPACE  .new( 89, 12,   0, "  "),
      @TK::TkREGEXP .new( 91, 12,   2, "/\\//"),
      @TK::TkCOMMA  .new( 95, 12,   6, ","),
      @TK::TkNL     .new( 96, 12,  89, "\n"),
      @TK::TkSPACE  .new( 97, 13,   0, "  "),
      @TK::TkREGEXP .new( 99, 13,   2, "/\\\\/"),
      @TK::TkCOMMA  .new(103, 13,   6, ","),
      @TK::TkNL     .new(104, 13,  97, "\n"),
      @TK::TkSPACE  .new(105, 14,   0, "  "),
      @TK::TkREGEXP .new(107, 14,   2, "/\\#/"),
      @TK::TkCOMMA  .new(111, 14,   6, ","),
      @TK::TkNL     .new(112, 14, 105, "\n"),
      @TK::TkSPACE  .new(113, 15,   0, "  "),
      @TK::TkREGEXP .new(115, 15,   2, "/\\\#{}/"),
      @TK::TkCOMMA  .new(121, 15,   8, ","),
      @TK::TkNL     .new(122, 15, 113, "\n"),
      @TK::TkSPACE  .new(123, 16,   0, "  "),
      @TK::TkREGEXP .new(125, 16,   2, "/#/"),
      @TK::TkCOMMA  .new(128, 16,   5, ","),
      @TK::TkNL     .new(129, 16, 123, "\n"),
      @TK::TkSPACE  .new(130, 17,   0, "  "),
      @TK::TkDREGEXP.new(132, 17,   2, "/\#{}/"),
      @TK::TkNL     .new(137, 17,   7, "\n"),
      @TK::TkRBRACK .new(138, 18,   0, "]"),
      @TK::TkNL     .new(139, 18, 138, "\n")
>>>>>>> 31658f21
    ]

    assert_equal expected, tokens
  end

  def test_class_tokenize_string_escape
    tokens = RDoc::RubyLex.tokenize '"\\n"', nil
    assert_equal @TK::TkSTRING.new( 0, 1,  0, "\"\\n\""), tokens.first

    tokens = RDoc::RubyLex.tokenize '"\\r"', nil
    assert_equal @TK::TkSTRING.new( 0, 1,  0, "\"\\r\""), tokens.first

    tokens = RDoc::RubyLex.tokenize '"\\f"', nil
    assert_equal @TK::TkSTRING.new( 0, 1,  0, "\"\\f\""), tokens.first

    tokens = RDoc::RubyLex.tokenize '"\\\\"', nil
    assert_equal @TK::TkSTRING.new( 0, 1,  0, "\"\\\\\""), tokens.first

    tokens = RDoc::RubyLex.tokenize '"\\t"', nil
    assert_equal @TK::TkSTRING.new( 0, 1,  0, "\"\\t\""), tokens.first

    tokens = RDoc::RubyLex.tokenize '"\\v"', nil
    assert_equal @TK::TkSTRING.new( 0, 1,  0, "\"\\v\""), tokens.first

    tokens = RDoc::RubyLex.tokenize '"\\a"', nil
    assert_equal @TK::TkSTRING.new( 0, 1,  0, "\"\\a\""), tokens.first

    tokens = RDoc::RubyLex.tokenize '"\\e"', nil
    assert_equal @TK::TkSTRING.new( 0, 1,  0, "\"\\e\""), tokens.first

    tokens = RDoc::RubyLex.tokenize '"\\b"', nil
    assert_equal @TK::TkSTRING.new( 0, 1,  0, "\"\\b\""), tokens.first

    tokens = RDoc::RubyLex.tokenize '"\\s"', nil
    assert_equal @TK::TkSTRING.new( 0, 1,  0, "\"\\s\""), tokens.first

    tokens = RDoc::RubyLex.tokenize '"\\d"', nil
    assert_equal @TK::TkSTRING.new( 0, 1,  0, "\"\\d\""), tokens.first

  end

  def test_class_tokenize_string_escape_control
    tokens = RDoc::RubyLex.tokenize '"\\C-a"', nil
    assert_equal @TK::TkSTRING.new( 0, 1,  0, "\"\\C-a\""), tokens.first

    tokens = RDoc::RubyLex.tokenize '"\\c\\a"', nil
    assert_equal @TK::TkSTRING.new( 0, 1,  0, "\"\\c\\a\""), tokens.first

    tokens = RDoc::RubyLex.tokenize '"\\C-\\M-a"', nil
    assert_equal @TK::TkSTRING.new( 0, 1,  0, "\"\\C-\\M-a\""), tokens.first
  end

  def test_class_tokenize_string_escape_meta
    tokens = RDoc::RubyLex.tokenize '"\\M-a"', nil
    assert_equal @TK::TkSTRING.new( 0, 1,  0, "\"\\M-a\""), tokens.first

    tokens = RDoc::RubyLex.tokenize '"\\M-\\C-a"', nil
    assert_equal @TK::TkSTRING.new( 0, 1,  0, "\"\\M-\\C-a\""), tokens.first
  end

  def test_class_tokenize_string_escape_hexadecimal
    tokens = RDoc::RubyLex.tokenize '"\\x0"', nil
    assert_equal @TK::TkSTRING.new( 0, 1,  0, "\"\\x0\""), tokens.first

    tokens = RDoc::RubyLex.tokenize '"\\x00"', nil
    assert_equal @TK::TkSTRING.new( 0, 1,  0, "\"\\x00\""), tokens.first

    tokens = RDoc::RubyLex.tokenize '"\\x000"', nil
    assert_equal @TK::TkSTRING.new( 0, 1,  0, "\"\\x000\""), tokens.first
  end

  def test_class_tokenize_string_escape_octal
    tokens = RDoc::RubyLex.tokenize '"\\0"', nil
    assert_equal @TK::TkSTRING.new( 0, 1,  0, "\"\\0\""), tokens.first

    tokens = RDoc::RubyLex.tokenize '"\\00"', nil
    assert_equal @TK::TkSTRING.new( 0, 1,  0, "\"\\00\""), tokens.first

    tokens = RDoc::RubyLex.tokenize '"\\000"', nil
    assert_equal @TK::TkSTRING.new( 0, 1,  0, "\"\\000\""), tokens.first
  end

  def test_class_tokenize_symbol
    tokens = RDoc::RubyLex.tokenize 'scope module: :v1', nil

    expected = [
      @TK::TkIDENTIFIER.new( 0, 1,  0, 'scope'),
      @TK::TkSPACE     .new( 5, 1,  5, ' '),
      @TK::TkSYMBOL    .new( 6, 1,  6, 'module:'),
      @TK::TkSPACE     .new(13, 1, 13, ' '),
      @TK::TkSYMBOL    .new(14, 1, 14, ':v1'),
      @TK::TkNL        .new(17, 1, 17, "\n"),
    ]

    assert_equal expected, tokens
  end

  def test_class_tokenize_particular_kind_of_symbols
    tokens = RDoc::RubyLex.tokenize '{ Thomas: :Thomas, Dave!: :Dave!, undef: :undef }', nil

    expected = [
      @TK::TkLBRACE.new( 0, 1,  0, "{"),
      @TK::TkSPACE .new( 1, 1,  1, " "),
      @TK::TkSYMBOL.new( 2, 1,  2, "Thomas:"),
      @TK::TkSPACE .new( 9, 1,  9, " "),
      @TK::TkSYMBOL.new(10, 1, 10, ":Thomas"),
      @TK::TkCOMMA .new(17, 1, 17, ","),
      @TK::TkSPACE .new(18, 1, 18, " "),
      @TK::TkSYMBOL.new(19, 1, 19, "Dave!:"),
      @TK::TkSPACE .new(25, 1, 25, " "),
      @TK::TkSYMBOL.new(26, 1, 26, ":Dave!"),
      @TK::TkCOMMA .new(32, 1, 32, ","),
      @TK::TkSPACE .new(33, 1, 33, " "),
      @TK::TkSYMBOL.new(34, 1, 34, "undef:"),
      @TK::TkSPACE .new(40, 1, 40, " "),
      @TK::TkSYMBOL.new(41, 1, 41, ":undef"),
      @TK::TkSPACE .new(47, 1, 47, " "),
      @TK::TkRBRACE.new(48, 1, 48, "}"),
      @TK::TkNL    .new(49, 1, 49, "\n"),
    ]

    assert_equal expected, tokens
  end

  def test_unary_minus
    ruby_lex = RDoc::RubyLex.new("-1", nil)
    assert_equal("-1", ruby_lex.token.value)

    ruby_lex = RDoc::RubyLex.new("a[-2]", nil)
    2.times { ruby_lex.token } # skip "a" and "["
    assert_equal("-2", ruby_lex.token.value)

    ruby_lex = RDoc::RubyLex.new("a[0..-12]", nil)
    4.times { ruby_lex.token } # skip "a", "[", "0", and ".."
    assert_equal("-12", ruby_lex.token.value)

    ruby_lex = RDoc::RubyLex.new("0+-0.1", nil)
    2.times { ruby_lex.token } # skip "0" and "+"
    assert_equal("-0.1", ruby_lex.token.value)
  end

  def test_rational_imaginary_tokenize
    tokens = RDoc::RubyLex.tokenize '1.11r + 2.34i + 5.55ri + 0i', nil

    expected = [
      @TK::TkRATIONAL .new( 0, 1,  0, '1.11r'),
      @TK::TkSPACE    .new( 5, 1,  5, ' '),
      @TK::TkPLUS     .new( 6, 1,  6, '+'),
      @TK::TkSPACE    .new( 7, 1,  7, ' '),
      @TK::TkIMAGINARY.new( 8, 1,  8, '2.34i'),
      @TK::TkSPACE    .new(13, 1, 13, ' '),
      @TK::TkPLUS     .new(14, 1, 14, '+'),
      @TK::TkSPACE    .new(15, 1, 15, ' '),
      @TK::TkIMAGINARY.new(16, 1, 16, '5.55ri'),
      @TK::TkSPACE    .new(22, 1, 22, ' '),
      @TK::TkPLUS     .new(23, 1, 23, '+'),
      @TK::TkSPACE    .new(24, 1, 24, ' '),
      @TK::TkIMAGINARY.new(25, 1, 25, '0i'),
      @TK::TkNL       .new(27, 1, 27, "\n"),
    ]

    assert_equal expected, tokens
  end

  def test_class_tokenize_square_bracket_as_method
    tokens = RDoc::RubyLex.tokenize "Array.[](1, 2)", nil

    expected = [
      @TK::TkCONSTANT  .new(0,  1,  0, "Array"),
      @TK::TkDOT       .new(5,  1,  5, "."),
      @TK::TkIDENTIFIER.new(6,  1,  6, "[]"),
      @TK::TkfLPAREN   .new(8,  1,  8, "("),
      @TK::TkINTEGER   .new(9,  1,  9, "1"),
      @TK::TkCOMMA     .new(10, 1, 10, ","),
      @TK::TkSPACE     .new(11, 1, 11, " "),
      @TK::TkINTEGER   .new(12, 1, 12, "2"),
      @TK::TkRPAREN    .new(13, 1, 13, ")"),
      @TK::TkNL        .new(14, 1, 14, "\n")
    ]

    assert_equal expected, tokens
  end

  def test_class_tokenize_constant_with_exclamation
    tokens = RDoc::RubyLex.tokenize "Hello there, Dave!", nil

    expected = [
      @TK::TkCONSTANT  .new( 0, 1,  0, "Hello"),
      @TK::TkSPACE     .new( 5, 1,  5, " "),
      @TK::TkIDENTIFIER.new( 6, 1,  6, "there"),
      @TK::TkCOMMA     .new(11, 1, 11, ","),
      @TK::TkSPACE     .new(12, 1, 12, " "),
      @TK::TkIDENTIFIER.new(13, 1, 13, "Dave!"),
      @TK::TkNL        .new(18, 1, 18, "\n")
    ]

    assert_equal expected, tokens
  end

  def test_class_tokenize_identifer_not_equal
    tokens = RDoc::RubyLex.tokenize "foo!=bar\nfoo?=bar", nil

    expected = [
      @TK::TkIDENTIFIER.new( 0, 1, 0, "foo"),
      @TK::TkNEQ       .new( 3, 1, 3, "!="),
      @TK::TkIDENTIFIER.new( 5, 1, 5, "bar"),
      @TK::TkNL        .new( 8, 1, 8, "\n"),
      @TK::TkFID       .new( 9, 2, 0, "foo?"),
      @TK::TkASSIGN    .new(13, 2, 4, "="),
      @TK::TkIDENTIFIER.new(14, 2, 5, "bar"),
      @TK::TkNL        .new(17, 2, 9, "\n"),
    ]

    assert_equal expected, tokens
  end

end
<|MERGE_RESOLUTION|>--- conflicted
+++ resolved
@@ -591,41 +591,6 @@
     assert_equal expected, tokens
   end
 
-<<<<<<< HEAD
-  def test_class_tokenize_postfix_if_after_escaped_newline
-    tokens = RDoc::RubyLex.tokenize <<'RUBY', nil
-def a
-  1 if true
-  1 \
-    if true
-end
-RUBY
-
-    expected = [
-      @TK::TkDEF       .new( 0, 1, 0,  "def"),
-      @TK::TkSPACE     .new( 3, 1, 3,  " "),
-      @TK::TkIDENTIFIER.new( 4, 1, 4,  "a"),
-      @TK::TkNL        .new( 5, 1, 5,  "\n"),
-      @TK::TkSPACE     .new( 6, 2, 0,  "  "),
-      @TK::TkINTEGER   .new( 8, 2, 2,  "1"),
-      @TK::TkSPACE     .new( 9, 2, 3,  " "),
-      @TK::TkIF_MOD    .new(10, 2, 4,  "if"),
-      @TK::TkSPACE     .new(12, 2, 6,  " "),
-      @TK::TkTRUE      .new(13, 2, 7,  "true"),
-      @TK::TkNL        .new(17, 2, 6,  "\n"),
-      @TK::TkSPACE     .new(18, 3, 0,  "  "),
-      @TK::TkINTEGER   .new(20, 3, 2,  "1"),
-      @TK::TkSPACE     .new(21, 3, 3,  " "),
-      @TK::TkBACKSLASH .new(22, 3, 4,  "\\"),
-      @TK::TkNL        .new(23, 3, 18, "\n"),
-      @TK::TkSPACE     .new(24, 4, 0,  "    "),
-      @TK::TkIF_MOD    .new(28, 4, 4,  "if"),
-      @TK::TkSPACE     .new(30, 4, 6,  " "),
-      @TK::TkTRUE      .new(31, 4, 7,  "true"),
-      @TK::TkNL        .new(35, 4, 24, "\n"),
-      @TK::TkEND       .new(36, 5, 0,  "end"),
-      @TK::TkNL        .new(39, 5, 36, "\n")
-=======
   def test_class_tokenize_string_with_escape
     tokens = RDoc::RubyLex.tokenize <<'RUBY', nil
 [
@@ -716,7 +681,44 @@
       @TK::TkNL     .new(137, 17,   7, "\n"),
       @TK::TkRBRACK .new(138, 18,   0, "]"),
       @TK::TkNL     .new(139, 18, 138, "\n")
->>>>>>> 31658f21
+    ]
+
+    assert_equal expected, tokens
+  end
+
+  def test_class_tokenize_postfix_if_after_escaped_newline
+    tokens = RDoc::RubyLex.tokenize <<'RUBY', nil
+def a
+  1 if true
+  1 \
+    if true
+end
+RUBY
+
+    expected = [
+      @TK::TkDEF       .new( 0, 1, 0,  "def"),
+      @TK::TkSPACE     .new( 3, 1, 3,  " "),
+      @TK::TkIDENTIFIER.new( 4, 1, 4,  "a"),
+      @TK::TkNL        .new( 5, 1, 5,  "\n"),
+      @TK::TkSPACE     .new( 6, 2, 0,  "  "),
+      @TK::TkINTEGER   .new( 8, 2, 2,  "1"),
+      @TK::TkSPACE     .new( 9, 2, 3,  " "),
+      @TK::TkIF_MOD    .new(10, 2, 4,  "if"),
+      @TK::TkSPACE     .new(12, 2, 6,  " "),
+      @TK::TkTRUE      .new(13, 2, 7,  "true"),
+      @TK::TkNL        .new(17, 2, 6,  "\n"),
+      @TK::TkSPACE     .new(18, 3, 0,  "  "),
+      @TK::TkINTEGER   .new(20, 3, 2,  "1"),
+      @TK::TkSPACE     .new(21, 3, 3,  " "),
+      @TK::TkBACKSLASH .new(22, 3, 4,  "\\"),
+      @TK::TkNL        .new(23, 3, 18, "\n"),
+      @TK::TkSPACE     .new(24, 4, 0,  "    "),
+      @TK::TkIF_MOD    .new(28, 4, 4,  "if"),
+      @TK::TkSPACE     .new(30, 4, 6,  " "),
+      @TK::TkTRUE      .new(31, 4, 7,  "true"),
+      @TK::TkNL        .new(35, 4, 24, "\n"),
+      @TK::TkEND       .new(36, 5, 0,  "end"),
+      @TK::TkNL        .new(39, 5, 36, "\n")
     ]
 
     assert_equal expected, tokens
