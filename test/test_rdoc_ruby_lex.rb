--- conflicted
+++ resolved
@@ -778,7 +778,33 @@
     assert_equal expected, tokens
   end
 
-<<<<<<< HEAD
+  def test_class_tokenize_particular_kind_of_symbols
+    tokens = RDoc::RubyLex.tokenize '{ Thomas: :Thomas, Dave!: :Dave!, undef: :undef }', nil
+
+    expected = [
+      @TK::TkLBRACE.new( 0, 1,  0, "{"),
+      @TK::TkSPACE .new( 1, 1,  1, " "),
+      @TK::TkSYMBOL.new( 2, 1,  2, "Thomas:"),
+      @TK::TkSPACE .new( 9, 1,  9, " "),
+      @TK::TkSYMBOL.new(10, 1, 10, ":Thomas"),
+      @TK::TkCOMMA .new(17, 1, 17, ","),
+      @TK::TkSPACE .new(18, 1, 18, " "),
+      @TK::TkSYMBOL.new(19, 1, 19, "Dave!:"),
+      @TK::TkSPACE .new(25, 1, 25, " "),
+      @TK::TkSYMBOL.new(26, 1, 26, ":Dave!"),
+      @TK::TkCOMMA .new(32, 1, 32, ","),
+      @TK::TkSPACE .new(33, 1, 33, " "),
+      @TK::TkSYMBOL.new(34, 1, 34, "undef:"),
+      @TK::TkSPACE .new(40, 1, 40, " "),
+      @TK::TkSYMBOL.new(41, 1, 41, ":undef"),
+      @TK::TkSPACE .new(47, 1, 47, " "),
+      @TK::TkRBRACE.new(48, 1, 48, "}"),
+      @TK::TkNL    .new(49, 1, 49, "\n"),
+    ]
+
+    assert_equal expected, tokens
+  end
+
   def test_class_tokenize_symbol_with_quote
     tokens = RDoc::RubyLex.tokenize <<RUBY, nil
 a.include?()?"a":"b"
@@ -804,30 +830,6 @@
       @TK::TkINTEGER   .new(33, 2, 12, "2"),
       @TK::TkRBRACE    .new(34, 2, 13, "}"),
       @TK::TkNL        .new(35, 2, 21, "\n"),
-=======
-  def test_class_tokenize_particular_kind_of_symbols
-    tokens = RDoc::RubyLex.tokenize '{ Thomas: :Thomas, Dave!: :Dave!, undef: :undef }', nil
-
-    expected = [
-      @TK::TkLBRACE.new( 0, 1,  0, "{"),
-      @TK::TkSPACE .new( 1, 1,  1, " "),
-      @TK::TkSYMBOL.new( 2, 1,  2, "Thomas:"),
-      @TK::TkSPACE .new( 9, 1,  9, " "),
-      @TK::TkSYMBOL.new(10, 1, 10, ":Thomas"),
-      @TK::TkCOMMA .new(17, 1, 17, ","),
-      @TK::TkSPACE .new(18, 1, 18, " "),
-      @TK::TkSYMBOL.new(19, 1, 19, "Dave!:"),
-      @TK::TkSPACE .new(25, 1, 25, " "),
-      @TK::TkSYMBOL.new(26, 1, 26, ":Dave!"),
-      @TK::TkCOMMA .new(32, 1, 32, ","),
-      @TK::TkSPACE .new(33, 1, 33, " "),
-      @TK::TkSYMBOL.new(34, 1, 34, "undef:"),
-      @TK::TkSPACE .new(40, 1, 40, " "),
-      @TK::TkSYMBOL.new(41, 1, 41, ":undef"),
-      @TK::TkSPACE .new(47, 1, 47, " "),
-      @TK::TkRBRACE.new(48, 1, 48, "}"),
-      @TK::TkNL    .new(49, 1, 49, "\n"),
->>>>>>> 6a81c8ac
     ]
 
     assert_equal expected, tokens
