--- conflicted
+++ resolved
@@ -838,7 +838,6 @@
     assert_equal expected, tokens
   end
 
-<<<<<<< HEAD
   def test_class_tokenize_symbol_for_nested_method
     tokens = RDoc::RubyLex.tokenize 'return untrace_var :name', nil
 
@@ -849,7 +848,11 @@
       @TK::TkSPACE     .new(18, 1, 18, " "),
       @TK::TkSYMBOL    .new(19, 1, 19, ":name"),
       @TK::TkNL        .new(24, 1, 24, "\n"),
-=======
+    ]
+
+    assert_equal expected, tokens
+  end
+
   def test_class_tokenize_symbol_with_quote
     tokens = RDoc::RubyLex.tokenize <<RUBY, nil
 a.include?()?"a":"b"
@@ -875,7 +878,6 @@
       @TK::TkINTEGER   .new(33, 2, 12, "2"),
       @TK::TkRBRACE    .new(34, 2, 13, "}"),
       @TK::TkNL        .new(35, 2, 21, "\n"),
->>>>>>> 131d9478
     ]
 
     assert_equal expected, tokens
